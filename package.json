--- conflicted
+++ resolved
@@ -14,7 +14,7 @@
   "description": "A powerful Markdown editor for researchers.",
   "main": "./source/main.js",
   "scripts": {
-    "postinstall": "electron-builder install-app-deps && npm run less && npm run handlebars && npm run csl:refresh && npm run reveal:build && npm run wp:prod && npm run lang:refresh",
+    "postinstall": "electron-builder install-app-deps && npm run less && npm run handlebars && npm run reveal:build && npm run wp:prod",
     "start": "electron .",
     "build:quick": "electron-builder --dir",
     "release:this": "electron-builder",
@@ -72,31 +72,6 @@
       "entitlements": "./scripts/assets/entitlements.plist",
       "entitlementsInherit": "./scripts/assets/entitlements.plist"
     },
-<<<<<<< HEAD
-    "version": "1.7.0-beta.1",
-    "license": "GPL-3.0",
-    "description": "A powerful Markdown editor for researchers.",
-    "main": "./source/main.js",
-    "scripts": {
-        "postinstall": "electron-builder install-app-deps && npm run less && npm run handlebars && npm run reveal:build && npm run wp:prod",
-        "start": "electron .",
-        "build:quick": "electron-builder --dir",
-        "release:this": "electron-builder",
-        "release:mac": "electron-builder --mac --publish \"never\"",
-        "release:win": "electron-builder --win --publish \"never\"",
-        "release:linux": "electron-builder --linux --publish \"never\"",
-        "less": "gulp less",
-        "handlebars": "node scripts/handlebars.js",
-        "lang:refresh": "node scripts/refresh-language.js",
-        "csl:refresh": "node scripts/update-csl.js",
-        "reveal:build": "node scripts/update-reveal.js",
-        "wp:dev": "cross-env NODE_ENV=development webpack",
-        "wp:prod": "cross-env NODE_ENV=production webpack",
-        "watch": "gulp watch",
-        "test": "mocha",
-        "test-gui": "node scripts/test-gui.js",
-        "lint": "eslint \"./source/**/*.js\" -f html -o eslint_report.htm"
-=======
     "win": {
       "target": [{
         "target": "nsis",
@@ -107,7 +82,6 @@
       }],
       "artifactName": "Zettlr-${version}-${arch}.${ext}",
       "icon": "resources/icons/ico/icon.ico"
->>>>>>> 6117eec2
     },
     "linux": {
       "target": [{
