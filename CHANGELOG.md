# 1.7.0

## GUI and Functionality

- **New Feature**: Zettlr now supports (theoretically) unlimited open documents and orders them in tabs at the top of the editor instance.
    - The tabs display the frontmatter title, if applicable, or the filename.
    - On hover, you can get additional info about the documents.
    - Drag and drop the tabs to re-sort their order.
    - Get going where you left of the day before: Open files are persisted during restarts of the application.
- If available, a title from a YAML frontmatter will be appended to the displayed file entry when linking files.
- Copying images from the Explorer/Finder/file browser now offers to insert them into the document, copying them over to the assets directory.
- The popups are now more resilient against accidental closing, just like the dialogs.
- When focus-selecting the global search bar (pressing the mouse button in the input and using it to select some text immediately) works as in other inputs now.
- Added the week-number as a variable for filenames and the Zettelkasten IDs (use `%W`).
- Changes to the Pomodoro timer: Now the sound will play each time you release the mouse button on the volume slider to check how loud it is. Furthermore, the mute button has been removed in favor of a volume indication, with 0% equalling the former mute setting.
- When the tag cloud is filtered, "Copy Tags" will only copy the filtered tags, and no longer all tags. To copy all tags, reset the filter. Furthermore tags will now be copied to clipboard including the leading hashtag.
- Re-enabled double-dollar inline equations for rendering and syntax highlighting.
- HTML-style comments (`<!-- Lorem Ipsum -->`) are now also exempt from the word counting.
- Fixed an error in the Table Editor that would assume empty rows to be header rows, leading to false behavior when trying to display a completely empty table.
- The Table Editor can now also parse and display simple and grid tables, and a wider range of pipe tables, as described in the Pandoc manual.
- Fixed a small mistake where literal blocks would be wrongly offset as the editor treated them as list items.
- Fixed artefacts with spellchecking errors. Thanks to @ryota-abe for proposing the correct selector!
- The Table Editor now remembers what the source table looked like and tries to recreate that when it applies the changes to the DOM.
- Added verbose error reporting and improved the error handling during citeproc boot. Now, Zettlr will (a) remove error-throwing CiteKeys so that the rest of the library loads just fine and (b) display the exact errors as reported by citeproc-js so that users can immediately identify the bad keys and know where to look.
<<<<<<< HEAD
- The global search bar's autocomplete will now also work for non-western scripts such as Japanese, Korean, Chinese, or any other.
- Virtual directories have been discontinued. Parts of their functionality will be re-implemented in different ways.
- On Linux, we've restored the default window decorations -- that is, the burger menu button is gone, and the menu will be displayed wherever the window manager decides.
- Fixed a small bug that could lead to errors during autocomplete selection if no frontmatter is present in the file.
- Added syntax highlighting modes (with keywords):
    - **Elm**: `elm`
    - **F#**: `f#`/`fsharp`
    - **Haskell**: `hs`/`haskell`
    - **VB.net**: `vb.net`/`vb`/`visualbasic`
- Fix the colours of the heatmap search list.
- Fixed a logical error in the detection of remote changes of attachment files.
- Fenced code blocks, delimited by three backticks have a customizable box background. The colour (and different styles) can be customized by targeting the `code-block-line`-CSS class.
=======
- The font size of mathematics was decreased a bit to align it better with the size of normal text. Thanks to @tobiasdiez. 
>>>>>>> 7008bc0d

## Under the Hood

- **FSAL Refactor**: This release includes a huge refactor of the file system core of the application. In general terms, the rewritten core enables Zettlr to handle the file system more efficiently, uses up less RAM and has some other goodies that make the whole File System Abstraction Layer (FSAL) much more scalable for future feature implementations. More precisely:
    - **From OOP to Functional**: While previously files and directories were heavily object-oriented with one full object being instantiated for each and every file including a whole prototype chain, the new core switches to a functional approach, removing the memory-intensive prototype chains. Instead, files and directories are now represented by a **descriptor** which includes the all meta-information packages, but no function bodies. Instead, the new FSAL calls functions to which it passes one or more descriptors in order to enable the function to modify the descriptor itself. This also makes state management easier, as the whole FSAL only works with object pointers and does not re-instantiate most descriptors every time a function modifies them.
    - **Improved state management**: Now the state is not littered across the main process code base, but instead is centrally managed by the FSAL core class, which emits events every time anything in the state changes. This keeps the functional logic of the application much simpler. As opposed to before, the Zettlr main application class only accesses the FSAL state, and furthermore makes use of three events -- directory replacement, file replacement, and full file tree update -- to propagate any changes to the renderer process.
    - **File Caching for faster boot**: The FSAL additionally includes a [sharded](https://searchoracle.techtarget.com/definition/sharding) file cache which approximately doubles the boot time. Furthermore, this enables the app to be much more resource-friendly for your storage, as the number of file accesses is reduced heavily -- at most, one hundred files will be opened during boot, instead of up to 10,000 or more, depending on the amount of open files you had.
    - **Improved remote change detection**: As a result of the descriptor-system and improved central state management, detecting and managing state changes induced remotely much easier. The whole logic of the watchdog has been cut down to its essential parts to make its business logic more manageable.
    - **Improved debugging**: Also as a result of implementing the new FSAL core as a self-contained EventEmitter module, it's much easier to locate logical errors, as due to improved state management missing state updates in the graphical user interface most likely emanate from exactly there, and not the FSAL. This has already helped identify several very small and almost unnoticeable bugs that did not update the renderer's state as wanted.
- Improvements to image dragging and dropping from the attachment sidebar.
- Switched the string variable replacer from vanilla JavaScript to moment.js, which simplified the function considerably.
- The `export` module is now really a module.
- Switched to cTime internally as the representation for modification time, because it'll capture more changes than mTime.
- Updated insecure dependencies.
- `.git`-directories are now ignored.
- Applying the CSS line classes for Markdown headings should now be less computationally intensive.
- Switched to Gulp for LESS compilation (thanks to @tobiasdiez for implementing).
- The command autoloader now logs potential errors during command loading.
- You can now pass a temporary configuration file to Zettlr, e.g. for testing purposes. Simply start Zettlr from the command line and pass `--config /your/config/file.json`. It can also only be a stub (e.g. only containing certain selected configuration parameters), as Zettlr will set all missing properties to their respective defaults. If the path is relative, Zettlr will attempt to find the file either at the repository root, if `app.isPackaged` is `false`, or at the current executable's directory.
- Added a test command for GUI testing. It creates a small directory structure so that you can test the GUI without having to sacrifice your files or your mental health for that issue. Run `yarn test-gui` to run Zettlr in that test environment, and do to the files whatever you want!
- The targets class is now a service provider.

# 1.6.0

**The macOS-build of Zettlr is now code-signed and notarized, which means you will be able to open it without having to explicitly add an exception in your security preferences.**

## Breaking Changes

- If you want to enable the newly added MathJax CDN support for equation rendering, make sure to add the `--mathjax`-flag to your Pandoc command. If you did not modify the Pandoc command, you can "restore" the (new) default value, which will add the MathJax support for you.

## GUI and Functionality

- **New Feature**: [Mermaid](https://mermaid-js.github.io/mermaid/#/) chart support! Now you can add code blocks with the keyword "mermaid" (i.e. "```mermaid")to your document and use the Mermaid chart language to create charts!
- **New Feature**: Zettlr is now able to open file attachments for citations in your files. Simply right-click a citation, go to "Open Attachment" and select the cite-key for which you want to open the file attachment. Got multiple? Here's how Zettlr chooses which one to open: All attachments are listed and then the PDF files are sorted on top of the list. Then, Zettlr will open whatever attachment is the first in the list.
- **New Feature**: You now have an additional setting that allows you to determine if, and when, the filename will be automatically added to your link. "Never" means that the file name will never be added, "Only with ID" means that the file name will only be added, if the link is constructed using the ID, and "always" (the default) means that the file name will always be added, possibly duplicating it.
- **New Feature**: NOT search operator. Now you can use an exclamation mark (!) before the term in your global search to exclude certain search terms. If any NOT-condition is satisfied, the file will no longer be considered a candidate. You can combine the NOT-operator with both exact matches (`!"an exact phrase"`) and single terms (`!word`).
- Added TypeScript syntax highlighting. Keywords: `typescript`, `ts`.
- Added `Windows 32bit` build.
- Switched from `showdown` to `turndown` for converting HTML to Markdown on pasting contents. This makes pasting HTML formatted text much better than prior. Thanks to @Zverik for implementing!
- Pressing `Alt-Up` and `Alt-Down` will now swap lines in the editor window up or down.
- Cleaned up the shortcuts. Until now, `Ctrl+B` would also make text bold on macOS. Now, only `Cmd+B` will work, while `Ctrl+B` will only work on non-Apple systems.
- Improved the Math equation detection again. Now it's simpler, faster and will work more reliable. Escaping dollar signs should most of the time not be necessary anymore.
- Added syntax highlighting to inline and block Math equations. Now they're displayed in monospace to make it easier for you to write them.
- Title and tag matching of search terms during global search is now performed case insensitive.
- Added an option to copy the filename of files to the clipboard via the context menu.
- Exact search terms in the global search are no longer trimmed (trailing and leading whitespace is not removed) to maintain the meaning of "exact".
- The AutoCorrect option can now be activated and deactivated as intended.
- Added German secondary guillemets to the MagicQuotes settings.
- Better citation detection: Now, standalone-citations at the beginning of line will also be rendered.
- Improved the contextmenu behaviour.
- When creating a new file, the editor is re-focused again so that you can immediately begin writing.
- Task items are now rendered irrespective of the list-type-character they use, i.e. the following examples will all be rendered correctly: `- [ ]`, `+ [ ]`, and `* [ ]`.
- The "Empty directory"-message is now translatable and available in several languages.
- Headings will no longer be considered tags
- Fix `Ctrl+F`-shortcut on macOS.
- When linking a file using the Zettelkasten links, the prompt will now include *all files from the whole root*, not just the files from within the current directory.
- Made the dialogs more resilient. Now you can select text somewhere on dialogs, and regardless of whether you accidentally moved too far (out of the dialog), it will not close anymore, when you release the mouse.
- The front matter is now disregarded when counting words or chars.
- In case of renaming a directory, the containing directory is now re-sorted everytime so that changes are reflected immediately.
- The HTML template now includes a switch to include MathJax (CDN) in order to display equations in HTML exports and the print preview (only works with Pandoc installed).
- Improved placement of Input Method Editors (IME) for non-western input sources (e.g., Japanese or Korean typeset). Thanks to @ryota-abe for implementing!
- The file linking autocomplete will now respect your choice of Zettelkasten link starting characters, if they differ from `[[`.
- The formatting of Zettelkasten-links is now according to other formattings (such as emphasis or bold text), slightly transparent.
- On autocompleting Zettelkasten-links, the closing characters for the links are now added in case they are not already present (due to autoclosing, or else).
- The automplete-dropdown for Zettelkasten-links does not appear anymore if editing a footnote.
- Added overall days statistics to the stats dialog.
- Image-Paths correction for Windows systems.
- Setext headers are now rendered in the correct size, in line with the ATX headers.
- Abstracts in the YAML frontmatter are now considered on PDF exports.
- Fixed a rare bug, which would cause the edit flag on the main process to remain even though the renderer reports the editor is clean (that is, no changes to the document).
- Fixed an error where a completely empty custom CSS (e.g. when the user simply selects and deletes all content in the dialog or in the file) would cause the dialog generation to crash until a restart of the app.
- Fixed a rare error where an error would be thrown during export of extremely small projects.
- Fixed an error where the writing target popup would close itself via click on an option on Windows systems.
- Fixed "Select All" context menu item for text selection.
- Allow spaces in header delimiting rows.
- revealJS-presentations now have a basic syntax highlighting (Solarized theme).
- HTML exports now have a basic syntax highlighting (Solarized theme).

## Under the Hood

- Fixed a small bug that would display a non-intuitive message when checking for updates and the update server is not available.
- Fixed wrong error logging in the Citeproc provider.
- Added the necessary `cslenvironment` to Zettlr's default TeX template so that Pandoc >2.8 does not throw errors. Thanks to @frederik-elwert for implementing!
- Cleaned up the keymap for CodeMirror. It's now centralised within `generate-keymap.js` and not scattered in all the plugins anymore.
- Rewrote the i18n loading logic, resulting in huge performance gains on startup. Thanks to @BAKFR for implementing!
- Exchanged deprecated API calls in the `AppearanceProvider` class.
- The default DMG height for macOS installers now again shows the disclaimer at the bottom of the archive window.
- Fixed a logical bug with zoom levels bigger than 40x.
- Fixed the welcome log message, because whatever it was, it did not read こんにちは (Hello).
- Now during startup all files that do not exist anymore in the `openPaths`-property will be removed (because only directories can be "dead").
- Wrote script to automatically update the CSL styles and locales that are shipped with the app. Also, updated the CSL styles and locales.
- The YAML mode within frontmatters is now correctly detected by all plugins, so that e.g. AutoCorrect does not apply within YAML-frontmatters and quotes are the "correct" ones (no need to disable MagicQuotes temporarily to write frontmatters).
- Added an additional check to make sure to differ between explicit and implicit paste events in the CodeMirror instance.
- Finally fixed the weird glitches of the file list. Now it will correctly scroll files into view, not break, and be not empty for a fraction of a second.
- Overhauled the QuickLook windows. Now they react to much more finetuned configuration changes, are more responsive, and in general react faster to changes.
- Switch to Electron 8.
- Fix Pandoc error logging.
- Detach Popup event listeners on close.
- Add configuration files for Visual Studio Code to simplify coding. Thanks to @tobiasdiez for implementing.

# 1.5.0

## GUI and Functionality

- **New Feature**: AutoCorrect! Zettlr can now automatically replace certain characters with special symbols. For instance, by default it will replace `-->` with `→`, `!=` with `≠` or perform certain default replacements, such as transforming hyphens and fullstops with their typographically correct symbols (`...` -> `…` and `--` -> `–`). You can edit the replacement table in the preferences and adapt them to your own needs. _Please note_ that this feature will only be active when you are outside of codeblocks. This is meant to prevent unintended replacements, especially with certain languages such as R, where ASCII arrows are part of assignment operations.
- **New Feature**: Magic Quotes! Together with AutoCorrect, we've implemented the ability of Zettlr to use magic quotes. That means, whenever you type `"` (double quote) or `'` (single quote), it will instead insert the typographically correct characters of your choice, for instance `„…“` for German, or `« … »` for French. Even `「…」` for Japanese are supported! _Please note_ that this feature will only be active when you are outside of codeblocks. This is meant to prevent unintended replacements, as most languages require the ASCII quotes. Note also that having this feature active will deactivate the automatic bracket matching for quotes.
- YAML Frontmatters now receive the correct syntax highlighting.
- YAML Frontmatters do now have influence on the appearance of files: If a `title` is given, Zettlr will use this instead of the filename in the file list. If an array of `keywords` is given, Zettlr will add them to the rest found within the file.
- Codeblocks are now excluded from both tag extraction and ID search algorithms, so for example `#include` (used in C++ code) will no longer be recognised as a tag.
- Fixed a bug that would ignore the page size set in your PDF preferences when using the default template.
- Fixed a bug that prevented you from moving files and folders in combined sidebar mode.
- Fixed the broken footnote in-place preview and editing support when using named references.
- Improved the design of wrongly spelled words -- now the dotted line is closer to the actual words.
- Fixed `Alt`-clicking files in the combined sidebar mode. Now this will also open QuickLooks.
- Added the shortcuts `Cmd/Ctrl+Shift+E` to focus the editor and `Cmd/Ctrl+Shift+T` to focus the file list.
- On macOS, you can now also `Cmd-Click` links and tags to open/follow them.
- Added the variable `%uuid4` to use Universally Unique Identifiers version 4 (random UUID) within certain strings in the app.
- Improve "Copy as HTML" to also provide fallback Markdown.
- Fixed paste detection (if there's only HTML in the clipboard)
- Changed the Support-link to link to Patreon.
- Added a new error message informing you of malformed citation keys.
- Fixed the print preview.
- Removed the quotes from the matchbrackets-configuration.
- Fixed link rendering and the opening of links.
- Added the shortcut `Cmd/Ctrl+T` to create a task list. Thanks to @jeffgeorge for implementing!
- The blockquote character `>` is not treated as a list-item anymore, meaning you don't have to `Shift-Enter` into the next line anymore to prevent the blockquote from expanding unnecessarily.
- Implemented a "fat" cursor for the insert mode of Windows, so that when you press the `Ins`-key to toggle between inserting and replacing, Zettlr will graphically announce that you'll now be replacing characters rather than inserting. _Please note that this will only look good for monospaced fonts -- the other themes will have characters that are bigger than the cursor._
- Improve the tabs display for long titles (e.g. in the preferences dialog).
- The link detection algorithm is now less aggressive.
- On HTML exports (both revealJS presentations and regular HTML files), image paths will _not_ be absolute anymore, but relative.

## Under the Hood

- Switched to Electron 7.
- Added v8 code caching for better startup performance.
- Added a global logging interface for better error and bug handling.
- Relaxed the policy on wrong citation keys: One wrong key won't stop the loading of the rest of the database anymore, only the wrong key won't be included.
- Moved out the markdownOpenLink-function from the editor class to the utilities.
- Added much better heuristics to resolve paths linked to in markdown documents. Except a few edge cases, the algorithm should be able to open most varieties of links.
- The exporter now escapes the templates to account for potential spaces in the template path.
- Increased efficiency and cleanliness for loading the fenced code highlighting modes. Thanks to @BAKFR for implementing!
- Added support for building AppImage releases using the command `yarn release:app-image` (or `npm run release:app-image`). Thanks to @yashha for implementing!

# 1.4.3

## GUI and Functionality

- The word counter does not count files with newlines as having words anymore.
- The regular expression search functionality treats expressions containing forward slashes correctly.
- When the file list is focused, it only captures arrow key presses and does not prevent other shortcuts from working.
- Tags are now added and removed to and from the tag dropdown selector during runtime.
- Fixed a rare error that could occur during tag cloud searches.
- Fixed the scheduling mode for the automatic dark mode switching. It now also works with overnight schedules where the start time is bigger than the end time (such as 21:00-06:00).
- Added sponsors-list to the About-dialog.

## Under the Hood

- Began work on unit tests.
- The `localiseNumber()` helper is now capable of localising negative and floating numbers as well.
- Rewrote the exporting engine to be more modular.
- Removed the Handlebars runtime from VCS.
- Switched from `adm-zip` to `archiver` for zipping Textpack-files.
- Updated Electron to `6.1.2`.

# 1.4.2

## GUI and Functionality

- Removed the last remnants of Clusterize.js
- Fixed a bug that would cause the app to crash when you search for `//`.
- The default editor search is now case-insensitive.
- Added highlighting, which can be applied either with `==highlight==` or `::highlight::`.
- The EdgeButtons of the table editors won't cover the toolbar anymore. Additionally, their movement is now smoother.
- If there are untranslated strings in your language, Zettlr will now try to show you the meaningful English ones first, before falling back to the translation identifiers, making the user experience better.
- Minor design improvements.
- Fixed the sidebar toggle.
- Added a context menu item to show a file in Finder/Explorer/your file browser.
- Added a notification when opening a new root directory to announce that the process of opening a directory may take some time. Zettlr will notify you once the new root directory has been fully loaded.
- When you close a root directory which also happened to be the currently selected one, Zettlr will try to select the previous or next root directory before actually closing the directory so that you will always have one directory selected.
- Fixed a small error that would count italics at the beginning of a line as a list item when applying a block-formatting style.

## Under the Hood

- Made sure the default languages do not appear twice in the preferences.
- Zettlr will now detect files it can open case-insensitively (so: `.md` === `.MD`).
- Images in export should work again.
- Remedy a small error on some Linux launchers.

# 1.4.1

## GUI and Functionality

- Added a security check when you are about to overwrite an already existing file.
- Overwriting files in a directory now doesn't leave an empty space in the file list.

## Under the Hood

- Fixed Electron's dialog signature handling.
- Small fixes to the core.

# 1.4.0

## GUI and Functionality

**This update will reset your sidebar mode to the initial value of thin.**

**From this update on, you will need to hold either the `Alt`-key or the `Ctrl`-key on your keyboard, if you plan to move a file out of the app.**

- **New Feature**: Table management has just become easier. With the new table helper plugin, Zettlr enables you to circumvent manually having to edit Markdown tables. All you need to do now is keep the table helper active in the settings and just edit your tables as you would do in any other application. The table helper offers the following keyboard navigation shortcuts:
    - **Tab**: Move to the next cell, or the first cell on the next row, if the cursor is in the last column. Adds a new table row, if the cursor is in the last row.
    - **Shift-Tab**: Move to the previous cell, or the last cell on the previous row, if the cursor is in the first column.
    - **Return**: Move to the same column on the next row. Adds a new table row, if the cursor is in the last row.
    - **Arrow Up**: Move to the same cell in the previous row.
    - **Arrow Down**: Move to the same cell in the next row.
    - **Arrow Left**: If the cursor is at the beginning of the cell, move to the previous cell. Moves to the last cell on the previous row, if the active cell is in column 1.
    - **Arrow Right**: If the cursor is at the end of the cell, move to the next cell. Moves to the first cell on the next row, if the active cell is in the last column.
    - **Buttons**:
        - **Alignment-Buttons** (top-left): Aligns the currently active column left, center, or right.
        - **Removal-Buttons** (top-right): Removes either the current row or the current column. Does not remove the last row or column.
        - **Add-Buttons**: Adds rows or columns to the top, left, bottom or right hand side of the currently active cell, depending on the button.
- **New Feature**: 1.4 introduces a **readability mode** that you can turn on. It will try to highlight your sentences based on four possible algorithms, where green means that it's readable and red means that the sentence is difficult to read. You can turn on the mode in the toolbar. Thanks to @wooorm at this point for providing the incentive of implementing the algorithm!
- **New Feature**: The Translatr-API is now integrated into the app. This means: All translations will automatically be kept updated. Additionally, you can comfortably download all available languages (completed at least 50 percent) from the preferences dialog.
- The app will boot much faster now.
- Root directories that have not been found on app start, or are removed during runtime, are indicated as "dead" in your directory tree. If they reside on a removable medium, you can now simply plug the medium into the computer and rescan the directory. You don't have to manually open it anymore.
- Citations in your text are now always updated, you don't have to type anything for this to work.
- Inserting tasklists is now possible via context menu and formatting toolbar.
- New Theme: **Karl-Marx-Stadt**.
- Now you can choose which time to use for sorting and for displaying in the file meta: It's either the last modification time of the files or the creation time.
- Directory sorting is now persisted during reboots.
- Clicking on tags now initiates a search for the given tag.
- Added three new optional variables to pass to external exporter programs: `$infile_basename$` (input filename without directory), `$outfile_basename$` (output filename without directory) and `$indir$` (the input file's directory)
- You can now change the number of spaces to indent by in the preferences.
- Images can now be put inside links on the condition that they are (a) the only element inside the link's description and (b) relative links won't work during preview.
- You can now activate RMarkdown file support in the advanced preferences.
- You can now tell Zettlr to count characters instead of words (e.g. for Chinese).
- Custom CSS is now also rendered in the QuickLook windows.
- The preview image colour is now adapted to the active theme.
- You can now choose the formatting characters that should be used by the formatting commands.
- You can now change the pattern used for generating new file names, and omit being asked for filenames in general.
- Zettlr now tries to escape the input you provide for options that are directly passed into LaTeX documents.
- When you have open two or more root files with the same filename, Zettlr will display the containing directory's name as well.
- French-style guillemets are now supported for auto closing.
- Image display in HTML exports fixed.
- The About dialog contributors' tab now displays the date when the translation was last updated at.
- The dates and times all across the app are now correctly localised.
- When initiating a replace command with a regular expression search, you can now use variables in your replacement value so that you can re-use capturing groups from the search regular expression:
  - `$1` in the replacement value will be replaced with the first capturing group
  - `$2` with the second capturing group
  - ... and so forth.
- Zettlr now automatically downloads updates to the translations, if available.
- The editor now has a light background image in case it is empty.
- Fixed a bug with certain types of keyboards on macOS conflicting with internal CodeMirror commands.
- Prevent opening of a user's home directory.
- The citation rendering plugin won't render the domain parts of Emails anymore.
- Markdown links in braces won't include the closing brace anymore.
- The search's heatmaps now use the theme's colour as a base to indiciate the relevancy instead of always green.
- The image regular expression is now a little bit less restrictive, allowing for some spaces before and after the image.
- Fixed a small bug during checking and unchecking of task list items that would prevent the updating of the underlying Markdown text.
- When you enter an ID and choose the ID from the popup list, the filename belonging to that ID will also be inserted after the ID.
- You can now filter the tags in the tag cloud.
- You can now duplicate files within a given directory.
- The tag selection dropdown will not appear anymore, if you type a `#` somewhere within a word or a link. It must either be at the beginning of a line, or preceded by a space for the tag dropdown to appear.
- If there are two or more root directories open with the same name, Zettlr will now display the containing directory just like with root files.
- Added a line:column indicator mode to the word counter (switch modes with right-click).
- You can now move through the file-list with the arrow buttons in steps:
  - Arrow down: Select next file
  - Arrow up: Select previous file
  - Shift key: Move up or down by ten files
  - Command or Control: Move to the bottom or the top.
- Added a table generator.
- Fixed a small bug that would not correctly sort newly created files.

## Under the Hood

- Massive rewrite of the underlying mechanism of loading the directory trees into the app. It's now asynchronous and the app starts up way faster than before.
- Replaced the citation engine with `Citr` for more accurate results in previewing citations.
- The `Citeproc` engine is now a service provider.
- Switched internally to CSS-variables for all colours.
- Moved all Zettlr CodeMirror modes to their respective files.
- Moved all helper functions to their own files.
- Translations located in the `lang`-directory in the user data folder now take precedence over the shipped translations.
- Moved all local find functionality to a new class `EditorSearch` and did some fixing.
- Massive rewrite of the watchdog logic. Now the app is blazingly fast, there's no up-to-five-seconds-delay anymore when you add/remove any files and the app should generally feel smoother to handle.
- Fixed duplicate dictionary entries and saving of the dictionary preferences function.
- Moved the comment detection in the link rendering command further back to speed up performance significantly.
- Added a clipboard inspection dialog to inspect the contents of the clipboard and make sure copy & paste operations work as expected.
- Updated the `make.sh` script to automatically infer the version to use from the source's `package.json`.
- Simplified the process of maintaining the revealJS templates, added a few other goodies. The command `reveal:build` will now re-build the full revealJS templates with the installed revealJS version.
- The Citeproc-provider now logs all errors that prevent a successful boot to the console.
- Replaced the sidebar with a Vue.js component.
- The configuration setting for the `sidebarMode` is finally called as such.
- Removed `ZettlrWindow::setTitle()`.
- ESLint is now added to the `devDependencies` so that everyone can use the same code style.
- Add activation for opening external links on macOS.
- Switched to `Electron 6`.

# 1.3.0

## GUI and Functionality

**Attention, this update breaks three shortcuts: To view the file list, the tree view, and the attachment sidebar, you need to use `Cmd/Ctrl+!` (for toggling the sidebar), and `Cmd/Ctrl+?` for toggling the attachments. The shortcuts for `Cmd/Ctrl+[number]` are now reserved for recent documents!**

**Attention: Due to changes in the configuration, this update resets your setting concerning text snippets. They are now called "file information" and the corresponding setting will be set to "Show", regardless of your current setting.**

- **New Feature**: Zettlr can now automatically switch between light and dark mode either based on a fixed schedule or, if you are using macOS or Windows, based on the appearance of the operating system.
- **New Feature**: Add words to the user defined dictionary. You can remove words by removing them in the "Editor" tab in the preferences.
- **New Feature**: You can now provide a default path for images that you paste onto the editor in the preferences. If you provide a relative path, it'll be relative to the file.
- **New Feature**: In the preferences you can now switch between the three themes of the app:
  - _Berlin_: A modern sans-serif theme, the default.
  - _Frankfurt_: A clean serif-based theme with royal blue highlights.
  - _Bielefeld_: For Markdown purists, this theme features creme colours and a monospaced font.
- **New Feature**: Rearrange sections in your documents by dragging the headings in the Table of Contents popup around (_Note: Only works with ATX-Style headings!_). Please note that the last section will always count until the very last line, therefore including footnotes and references.
- **New Feature**: You can now also load BibTex files into Zettlr.
- Popup redesign: Now the popups aren't semi-transparent anymore, have rounded edges and are much more crisp. Therefore it's even easier to read them.
- Display contributors tab on the about dialog containing the names of all authors of the translation files.
- You can now customize the pandoc command to your liking using several variables.
- Added syntax highlighting for
  - Go (keyword: "go")
  - Kotlin (keyword: "kotlin")
- Add shortcuts for easier access to the recent documents.
- HTML export now relies on Pandoc, if available, and only falls back to Showdown if Pandoc hasn't been found on the system.
- You can now edit Math formulae by clicking on them.
- The tag count is now shown next to the tags in the tag cloud.
- During global search, the search results will include all files once at most, so files within virtual directories, for example, will be excluded to prevent duplicate files.
- The preview images when pasting an image from clipboard load faster.
- Formatting marks at the beginning or end of a misspelled word are now excluded from the selection.
- Now, if trying to follow a link without a protocol (e.g. `www.google.com` instead of `https://www.google.com`), Zettlr will automatically assume `https` as the protocol to make sure it can be opened by the web browser. Correctly configured servers should automatically redirect you to `http`, if applicable.
- Zettlr now highlights the full link when you right-click it to give visual feedback that the context menu options "Copy Link" or "Open Link" will indeed use the full link, and not just a part of it.
- The dictionary selection is now more compact than before.
- The editor automatically selects the word under cursor on requesting a context menu, making both the code more clean and enabling you to simply right-click a word to make it, for instance, bold.
- Now you can comment out selections of text using the new shortcut `Cmd/Ctrl+Shift+C`.
- You can now also link to files on your local filesystem from within Markdown files. Zettlr will try to open them. The following algorithm is applied internally: First, try to open the link just like that. Second, try to open the current file's folder plus the link. Third, try to open https://\<link\>. If all three methods don't yield a result, Zettlr will show you a notification.
- The GUI is not locked anymore while a popup is shown.
- The tag preferences have been updated.
- CodeMirror by default sets the cursor to the beginning or end of a whole line (with line wrapping). You can now change that behaviour, so that the `Home` and `End` buttons bring you to the beginning and end of the _visible_ lines, not the logical lines.
- Zettlr now counts completed pomodoros.
- The image path of pictures pasted from clipboard will now always be relative.
- You can now drag & drop attachments onto the editor.
- The full path to an attachment will now be shown on mouse over.
- You can now turn off the dialog asking you to load remote changes into the editor by checking the corresponding checkbox in the preferences or in the dialog.
- The file list now shows the full filename after a 1 second delay if you keep your mouse over the name of a file.

### Fixes

- Fixed a bug that would, on certain actions, lead to unwanted behaviour when using the menu items for these actions instead of the shortcut.
- The last opened file will now be added to the recent documents on start up.
- The window's title will now only contain the currently opened file's name, and never the full path, even for root files.
- The dictionary loading mechanism works far more reliably now.
- Fixed a bug with checking and unchecking task items in the editor.
- Fixed an error in option validation.
- Fixed the translations for the pagenumbering sections in the PDF preferences and project settings.
- Fixed a small bug concerning case insensitive searching.
- Fix for single-letter Math preview.
- Fixed the "remove from virtual directory" command.
- Design fix for dialog tabs on small screens.
- Fix automatic rendering of Markdown links containing brackets (especially a problem for Wikipedia links)
- Improved performance during window resizing and moving.
- Removed all inline-javascript from the `index.htm` and moved it to a new `main.js` in the renderer process.
- Links will not be rendered within comments anymore so that you can escape Markdown links as expected using backticks.
- Fixed wrong cursor positioning after the headings have been altered.
- Finally exchanged all mentions of "snippets" with "File metadata" or information, respectively, to reflect the fact that text fragments (a.k.a. "snippets") have been ditched several months ago.
- Fixed an issue that prevented from re-creating writing targets after deleting them without a restart of the app.
- Fixed inconsistent behaviour with the document search.
- When trying to close the main window immediately after modifying the open document, you will now not be prompted to save the document anymore. All changes will be saved automatically.
- Now files with more than one tag will have tag indicators more consistent to files with only one tag.
- On rare occasions, Zettlr instances run on Windows can enter a zombie state where the main process is still running albeit the main window has been closed. Trying to run Zettlr anew will fail with an error due to the (now non-existing) window being accessed during the `on-second-instance` event. This fix makes sure a window will be opened in any case if there is none prior to restoring Zettlr.
- Fixed the placement of the popups, so they should now be visible.
- Fixed the context menu on files that have visible tags.
- Fixed wrong citation suggestions after a change of the library file.
- Fixed a bug causing the attachment extensions to be checked case-sensitive, instead of case-insensitive.
- Fixed the search not saving the strings you were searching for after re-showing the popup.

## Under the Hood

- Re-throw errors during command run in Zettlr main class.
- Moved the dictionary to its own dedicated provider for more versatility and improved upon its functionality.
- Created an appearance provider which takes care of switching the Zettlr theming based upon user choices.
- Switched from the `build`-property `electron-build` toolchain to the API.
- Switched to `Electron 5.0.0`.
- Some CSS cleanup, again.
- Changed the way popups are closed from an invisible barrier div to a simple click detection handler.
- Added Table and Strikethrough support to the copy & paste operations.
- Moved the Table-of-Contents-popup to the ZettlrBody class.
- Removed excess debug code.

# 1.2.3

## GUI and Functionality

- Restore the "New Directory …" functionality.
- Fixed an error when trying to run the app on some Linux distributions.
- Added a link to download more translations for the app.

## Under the Hood

- Made sure a popup will always be displayed, even if the pivot element cannot be found.
- Bump dependencies.
- Apply `chmod`-fix to the Linux distribution (see #134 for more information).

# 1.2.2

## GUI and Functionality

- Fixed a bug preventing you from creating Writing Targets.
- Allow all unicode characters to be part of a tag.
- The Scrollbars are now bigger.
- The change between dark and light mode is now much smoother.
- Fixed the "Paste as Plain text" command behaviour when CodeMirror is focused.
- Dialogs now fit better on smaller screens.
- Added icons to the export options HTML, PDF, DOCX, and ODT.

## Under the Hood

- Fixed a logical error in a failcheck if there was no writing target assigned to a file previously.
- Switched to the Zettlr API for update checks to avoid hitting the GitHub rate limits.

# 1.2.1

## GUI and Functionality

- Removed the Quicklook overlay windows. Quicklooks now directly become standalone windows.
- General improvements to the default PDF template.
- On Windows and macOS, Zettlr now also fills up the recent document list in the Taskbar/Dock.
- Huge UX improvements.
- Improvements to the spellchecking engine. Now, it won't check inline code.
- We're removed the "Create new Directory" button from the toolbar, and made the "Create new File" button more visible by replacing the icon with a huge "Plus" sign.
- The Pomodoro timer now sends out notifications when a task has ended so that you'll always know what's up next!
- The find popup detects when you start to type a regular expression. If it's a valid regular expression, it will switch to a monospaced font, helping you to write the expression correctly.
- The find popup now remembers your search term on a per-session basis.
- Fixed the position of the popups. Now they won't cover the toolbar.
- Fixed the misbehaving markdown shortcuts in the formatting toolbar. Now block formats are replaced, not left in place when changing the formatting of a paragraph.
- Fixed a small bug in the PDF template that would render emphasised text underlined instead of italic in exported PDF files.
- Fixed the links inside footnote tooltips. Now they are readable and don't break out of the tooltip anymore.
- Fixed an error that prevented Zettlr from being able to automatically import language files.
- Fixed a bug causing emails not to render.
- Fixed a bug preventing you from clicking the "Print" icon on Windows.
- Fixed double-clicking the Quicklook and Print window title bar on macOS and Linux.

## Under the Hood

- Bumped dependencies. **Switched to `Electron 5` Beta**.
- The Quicklook-windows will now also load the correct CodeMirror-plugins from the autoload file.
- Moved out the recent files to its own provider.
- Design cleanup. Many variables have been renamed to make it possible to create new themes based upon the Berlin theme.
- The renderer does not constantly query the main process for up-to-date citations anymore, which both reduces CPU power and increases battery life.
- The popups can now be told if their contents have changed so that they re-place themselves correctly.

# 1.2.0

## GUI and Functionality

- **New Feature**: Zettlr can now import and export both `textbundle` and `textpack` files. Refer to [textbundle.org](http://textbundle.org/) for more information.
- Removed the Speech submenu from Windows and Linux, as it is only used on macOS.
- **Attention**: The recent documents submenu is now to be found in the `File` menu! It resides no longer in the toolbar.
- Added an "Inspect Element" context menu item if the debug mode is enabled.
- The context menu doesn't show up on directory items in the file list anymore, which it wasn't supposed to anyway.
- Fixes in the math rendering. Now the app will correctly render all equations, be they inline or multiline.
- Added a flag to let the app know if you want to receive beta release notifications. If you tick the checkbox, Zettlr will also present you with beta releases, so that you can stay up to date.
- When importing files, the "All Files" filter is now at the top and should be selected by default.
- Fixed a small bug that would render exporting of standalone files impossible.
- Rendered Markdown links now retain the outer formatting (e.g., if you wrapped the whole link inside bold or emphasis).
- The Zettlr default `tex`-template now doesn't break checkbox exports by including the `amsmath` and `amssymb`-packages.
- New shortcuts: Pressing `Ctrl+Enter` will insert a new line below the one in which you are currently, placing your cursor there. Pressing `Ctrl+Shift+Enter` will do the same but above the current line.
- Added context menu entries to copy mail addresses and links to clipboard.
- For compatibility reasons with some Linux distributions that reserve the `Alt`-key for dragging windows around it is now also possible to press the control key to follow links and initiate searches.
- Removed a bug that would allow multiple dialogs to be shown as some kind of "overlays" on top of each other.
- Updates to the design of the editor. Now the margins of the editor don't resize as soon as you change the font size.
- Updates to the zooming of the editor's font: Now it'll stop at both 30 percent and 400 percent for lower and upper limits. Exceeding these may yield very weird errors.
- The cursor over the Quicklook windows' window controls is now the default, not the dragging.
- Added `shell` syntax highlighting (using keyword: `shell` or `bash` [for compatibility with Highlight.js]).
- Adapted the styles - now the filenames stay readable even during global searches.
- If you drag a file out of the app and cross a directory, it won't retain its highlighted state after you finish your drag&drop-operation.
- Tags, internal links and normal links now only have a pointer cursor when one of the meta keys (currently: `Alt` or `Ctrl`) is pressed.
- Implemented formatting support for HTML paste operations. If there's HTML in the clipboard as you paste, it will be converted to Markdown so that the formatting is retained. If you do not want to keep the formatting, simply hold down `Shift` before you paste, so that the formatting will not be kept.
- Removed the minimum window size constraint so that the application window will be resizable to half a screen even on smaller devices.
- Restored the window maximise/minimise-functionality by double-clicking on the toolbar.
- Fixed a small bug that would throw errors on Windows and Linux if you would open a file in Zettlr by double-clicking it in the file browser while Zettlr was already running.
- Links are now correctly detected by the preview algorithm.
- Fixed a bug that would make it impossible to export Markdown files with strikethrough text using the Zettlr default template.

## Under the Hood

- Fixed a small logical error in the menu buildup process.
- The context menu in the `ZettlrBody` class is now always instantiated anew.
- Rewrote the logic of detecting and rendering mathematical equations.
- Updated the `KaTeX.css` stylesheet to the newest version and removed some errors (thanks to @Wieke for doing this).
- Rewrote the complete command structure of the app and branched it out into standalone files. Thereby the system becomes extremely modular and new commands can be written with ease. Additionally, it becomes possible to create shortcuts for certain commands.
- Fixed a small possibility of running into an error while performing a global search.
- Exchanged the variables for usage in `TeX`-templates with Pandoc-Style $-variables. Additionally, now all occurrences will be replaced with the correct value.
- Moved the JavaScript bits out of the Handlebars templates and added them to the Dialog handler classes.
- Code cleanup.
- Removed the complete KaTeX dist files from the Zettlr source and switched to using the shipped files provided by the KaTeX module, reducing the binary sizes, maintenance effort and code clutter at once.
- The Custom CSS is now a service provider.
- The configuration is now a service provider.
- The tags handler class is now a service provider.
- Removed the superfluous `getLocale`-functions from `ZettlrBody` and `ZettlrRenderer`.
- Pulled in the URL regular expression from the GFM CodeMirror mode so that the pre-rendered links by the command are the same as those detected by the GFM mode.
- Added the `ulem`-package to enable export of strikethrough and underline text.

# 1.1.0

## GUI and Functionality

- **Attention!** Installing this update will reset the application language to the detected system locale and reset all spellcheck choices (i.e. you will have to re-select the dictionaries using the preferences window). The reason for this is that Zettlr is now compliant with the regulations for language codes as laid out in the Best Current Practices No. 47 ([BCP 47](https://tools.ietf.org/html/bcp47)). To achieve this, all mechanisms of finding and loading translation files and dictionary files had to be modified.
- **New Feature: Paste Images**. From now on it is possible to copy images directly to the clipboard, then press `Cmd/Ctrl+V` in the editor and Zettlr will ask how to proceed. By pressing `Return` the default action will be taken: The image will be saved into the currently selected directory using either the original filename or a simple hash (for instance if you took a screenshot and there's no associated URL available), and it will be inserted at the current cursor position as a standard Markdown image tag, using the filename as title. If you don't press `Return` directly, you can adapt some options, such as the file size and the filename, and also choose a custom directory alternatively.
- **New Feature: Set writing targets**. You can set writing targets for files by right-clicking them in the preview list. Each file that has a writing target will display its progress in the snippets section. **Set an existing target to 0 to remove it.**
- **New Feature: Print support**. Just press `Cmd/Ctrl+P` to open the print preview, which is essentially an exported HTML file. Click the printer icon in the titlebar to print it!
- **New Feature: Custom CSS**. Beneath your tag preferences, you now have a new menu option that lets you override certain styles of the app to customise it even further! From now on, the sky really is the only limit for customising the app.
- **Huge updates to the statistics dialog**. We've added a lot of functionality to the statistics dialog. If you click the `More …` button in the statistics popup, the resulting dialog now presents you with a overhauled interface. Now you'll be able to filter your data by week, month, and year. Additionally, you can choose to compare the timeframe with the previous one (either week, month, or year). This way you'll be able to track your writing habits much more differentiated.
- Tags are now only rendered as such and detected by the internal engine, if they are preceeded by a newline or a space. This will prevent page anchors inside links (e.g. `example.com/page#anchor-name`) or words with hashes in them from being detected as tags.
- Switched from `Droid Mono` to `Liberation Mono` for displaying monospaced code and comment blocks because of better support for glyphs in the latter font.
- Fixed an issue with the titles of the exporting buttons for HTML, docx, odt and PDF.
- Fixed a small bug that made it unable to open standalone files from the directory list.
- Small fix to the margins of switches. General fixes to the colours of the input controls in dark mode.
- Fixed a bug that led to files reporting the same tags more than once.
- Search results are now readable even in dark mode.
- Fixed a bug that would not correctly transform the links of images dragged from the attachment sidebar onto the editor, causing errors by pandoc when trying to export the file.
- Task list items are now rendered directly after you leave the formatting. You don't have to leave the line anymore.
- Special tags that you've assigned a colour to are now displayed distinct from other tags in the tag dropdown list.
- Now changing dictionaries during runtime yields the expected effects: The full word buffer will be invalidated so that formerly-wrong and formerly-correct words are checked against the new dictionaries.
- Fixed a small bug that would cause users with French localisation to not be able to use the preferences dialog as it was intended.
- Fixed a bug that made it impossible to load new dictionaries from the user directory.
- Fixed a small issue that would display the full translation strings for dictionaries and languages that were not translated in the currently loaded translation, instead of just the language codes.
- Fixed a small bug that would, on some Linux distributions, lead to the operating system opening up loads of file explorer windows when the "Open Directory"-button in the attachments sidebar was clicked.
- Now it's not possible anymore to try to create files and directories within virtual directories.
- The cursor blinks now smoothly.
- Changes to the word-count chart: Now numbers are localised and the date is not in the ugly ISO format anymore.
- You can now easily search for a file to link with the newly implemented autocompletion list that will pop up if you begin writing an internal link (i.e. type `[[`). After accepting an autocomplete suggestion, Zettlr will either put the ID between the brackets, or the filename, if there is no ID.
- Fixed a bug that would throw an error if updating the config with no dictionary loaded on app boot.
- Fixed a bug that would move a file to a random directory instead of enabling you to actually copy said file outside the app, if you dragged the file out of the app and passed the directory list.
- Fixed the highlighting effect on drag operations. Now even if you use the thin sidebar mode, the directories where you can drop files will receive the highlighting shimmer.
- Added an option to hide the heading characters and replace them with a small tag indicating the heading level (`h1`, `h2`, etc). Off by default.
- Refined the rendering of links. Now, inline elements will be also rendered correctly inside rendered links.
- The app will now correctly scroll to the selected file again (if any).
- Added an option to hide directories from the preview list while performing a global search.
- Fixed a small error that would strip false positive tags on export (i.e. that would also strip escaped tags).
- Massive updates to the notification service provider. If a message is too long, it will be truncated when it is first shown to you. If you then click on the notification, it will expand itself so that you can read the full message. Click on it again to hide it. Additionally, the notifications are now the same height and move smoothly as soon as new notifications arrive or old ones get removed.
- Gave the exporter an update: Now, if Pandoc experiences an error during export, you will be presented with a better error dialog which even lets you select portions of the error message for you to google them.

## Under the Hood

- Moved the input styling to the geometry section and only left the colouring in place.
- Added a `data-default-action` support for Dialogs. Now there can be a button with the attribute `data-default-action="data-default-action"` (repetition necessary for ensuring a correct DOM structure) in each dialog that will be focused on instantiation of the dialog, thereby enabling a simple "default action".
- Small changes to the translation files to remove some duplicates.
- Added `md5` for generating simple hashes.
- The `ZettlrDictionary`-class is now an `EventEmitter` and emits `update`-events whenever the composition of the loaded dictionaries changes.
- Renamed the default theme to its correct name: **Berlin**.
- Small changes to enable on-the-fly theme CSS replacement.
- Better escaping of some feedback strings in the preferences template.
- **The app is now BCP 47 compatible. This means that it should be possible to load every translation file and every dictionary folder using the correct language tag, instead of having to fall back to the crude xx_XX-type Zettlr used until now.**
- Moved the editor-specific `getWordCount` function out as a helper function.
- Added an `updateFile` method to the `global.ipc` to enable files to update themselves silently if something changed.
- Moved the calculating functionality of the `ZettlrStatsView` class to the main process's `ZettlrStats` class.
- Removed the `ZettlrStatsView` class and moved the triggering functionality to the `ZettlrBody` class accordingly with the other popups/dialogs.
- Branched out the `ZettlrDialog` class so that all functionality is now provided by specialised dialog classes that inherit from the base class.
- Rearranged the options within the "Advanced" tab in the preferences dialog.
- Moved out all CodeMirror `require()` to a new file called `autoload.js` in the assets directory to save space in the main `ZettlrEditor` class.
- Added a security pass to the droppable directories to make sure they don't accidentally accept the file and direct the main process to move it out of the app instead of moving it to themselves.
- **Switched back to `electron 3` for the time being, as `electron 4` still has a nasty bug that renders the toolbar unusable when exiting fullscreen on macOS (see https://github.com/electron/electron/issues/16418 ).**
- Switched to `nspell` for spellchecking, as the correction-finding algorithm works smoother and the repository is not as old as `Typo.js`.
- `makeExport` now returns a Promise instead of the Exporter object. The exporter is now only returned if it's call succeeded (by passing it to `resolve`).
- There is now the yarn command `yarn less:extract` available which extracts the CSS class names and IDs from the prebuilt styles. _Please note that you must run the `yarn less` command beforehand._

# 1.0.0

## GUI and functionality

- Added a written reason for why some preferences options failed validation and need to be corrected.
- Moved the attachment options to the "Advanced"-tab in the preferences window.
- Fixed a bug that threw errors when you tried to `Alt`-click a virtual directory.
- Fixed the bug that virtual directories got duplicated on the creation of new files.
- Added a "Donate" menu entry to the help menu.
- The startup overlay is now gone.
- Dictionaries can be selected and deselected at runtime.
- Fixed a bug that did not remove the file's ID in the preview list, after it has been deleted from the file itself.
- Added an option to deactivate the automatic closing of pairs of matching characters in the editor.
- The app now supports code folding! Now you can click the new, small arrows left to Markdown headings to collapse everything below it!
- Removed the customised word processor templates. Zettlr now uses the default reference docs provided by Pandoc.
- Projects can now also be exported to odt, docx, and HTML.
- Added tag autocomplete. Now when you start typing a `#`-character, you are presented with a list of tags you already use inside your files, so you don't use similar (but not same) tags in different files.
- Added `citeproc-js` integration: Now you can point Zettlr to a JSON CSL-file (ideally generated by Zotero) and it will automatically enable you to put `@BibTex-ID`s or even complex Pandoc citations in your text, which will not only be automatically replaced by a correct citation (only Chicago supported, because it is only a preview), but also renders a preview bibliography! Additionally, if you point Zettlr to a CSL Style file in the settings of a project, it will use this file to generate your citations!
- Added an option to change the `sansfont` property of `LaTeX`-documents, used mainly for headings.
- The Pomodoro timer now remembers your settings on a per-session basis.
- Added an additional check to see whether or not a huge number of words has been pasted into the editor. If so, the word counter won't count these towards the overall counter. So if you need to paste in whole documents, this won't raise your word counter absurdly high.
- Fixed a bug that rendered unwanted Math previews.
- Added file-open buttons. Now, whenever you are required to select a normal file, Zettlr provides you with a button that lets you choose the file comfortably.
- Zettlr now features an additional "Display" preferences tab, which lets you control all things that define Zettlr's appearance.
- You can now constrain the maximum size of images in the editor, separated by maximum width and maximum height.
- Updated the about dialog to now feature a tabbed interface containing main projects with licenses for the four big projects Zettlr use (Electron, Node.js, CodeMirror, and CitationStyleLanguage), all complementary projects, and the license of Zettlr itself.
- Now only escaping characters are formatted, not the characters following them.
- Fixed a bug that would prevent you from being able to modify an already loaded image without restarting Zettlr, because it would cache the image and not reload the modified version of it.
- Updated the styling of form elements: Now ranges and radio buttons are also displayed in the Zettlr design.
- Added an option to set a custom TeX template for PDF exports both in the general PDF preferences as well as on a per-project setting.
- Restored the functionality to quickly navigate the files in the preview container using the arrow keys `Up` and `Down`. Also you can once again jump to the end of the list by pressing an arrow key while holding `Cmd/Ctrl`.
- Zettlr now sorts your files based on a natural sorting order. You can restore the ASCII-sorting (the sorting as it has been until now) in the settings.
- Tags can now be escaped with a backslash (`\`) to make sure they won't show up in the tag dropdown list and also won't render as tags.
- Keyboard navigation is much more reliable.
- Fixed creation of new files while writing in the editor with no file open.
- The search functionality in both editor and Quicklook windows has been enhanced. It is now faster and you have to explicitly request a regular expression search by typing it literally. This means: Searching for `/\w/` will select all words inside the editor, while `\w` will literally search for that string.
- Zettlr now supports internal links. If you place a pandoc-compatible identifier inside a markdown link, it will try to jump to the respective line. E.g., the identifier `#tangos-photography-and-film` will match the heading `# Tangos, Photography, and Film`. Simply use a standard Markdown link: `[Go to Tangos, Photography, and Film](#tangos-photography-and-film)`.
- Zettlr keeps some margin between the cursor where you are writing and the window edges, i.e. it won't touch the window edges anymore, but keep a nice distance.
- Quicklook windows can now be "popped out" so that they are no longer bound to the main window but can be dragged onto different displays, etc.
- Windows and Linux windows now follow macOS in having no native window frame, but instead they employ the same strategy as macOS: The toolbar is the top element inside the main window of Zettlr, featuring window controls and, additionally, a button to open the application menu from the toolbar.
- Zettlr correctly selects words containing apostrophs so that you can correct them adequately without the app "forgetting" the l' or 'll-part (or similar) of the word.
- There's now an option to copy a file's ID to clipboard, if the file has one.
- We've updated the Zettlr icon! It now matches the brand colour and has a modern look.
- The image size constrainers look nicer and more intuitive now.
- Added controls to determine which elements are rendered inside Markdown documents.
- Simplified the attachment file handling and enabled dragging the paths of the files into the editor (e.g., to insert images).
- Now the ID- and tag-search is case-insensitive.
- Changes to the ID generation: Now if you press `Cmd/Ctrl+L`, the generated ID will be pasted wherever your cursor is currently (e.g. inside all text fields). Zettlr tries to back up your clipboard's contents and restore them afterwards.
- Zettlr recognises IDs inside the name of a file. **If the ID pattern returns a match in the file name, this ID takes precedence over any ID that may be in the file's content!**
- Added context menu entry to open link in the browser.
- Images can now be dragged from the attachment pane onto the editor and will automatically be converted into valid Markdown links.
- The tooltip that displays footnote texts when you hover over footnote references now displays formatted text, and not raw Markdown.
- The zoom level of the editor's text is not lost on toggling the distraction-free mode anymore.
- Update to the citeproc search. If you type an `@` and begin searching for a work to cite, you can now also search through the title and don't necessarily have to know the ID anymore!
- Added basic tag cloud functionality. You have now a new button in your toolbar that shows you all the tags that you've used somewhere in your files. You can also copy the full list into the clipboard!
- Updates to the search functionality: Now the AND operator works as a requirement again (until now files have also reported search results if one or two of the search terms have matched, even if they were all required). Additionally, the tag search within files now accounts for a hashtag in front of the search term.

## Under the hood

- Documentation update in `ZettlrValidation`.
- Updated the `.dmg`-installer file with a better background image.
- Consolidated the `package.json` build fields.
- **Warning: The app ID has changed from `com.zettlr.www` to `com.zettlr.app`.** [For the implications please check this link](https://www.electron.build/configuration/nsis#guid-vs-application-name) -- the change only affects Windows users.
- Refactored the complete menu logic to make it more accessible.
- Added a global `notify()` method in the renderer process for convenience.
- Added an option to make footnotes inside files unique prior to project exports.
- Moved the dictionary functions to the main process for asynchronous background loading.
- Began using `tern.js` for better autocompletion.
- **Fundamental Core Update**: Now on each request for a new file tree (using the command `paths-update`) not the whole object is sent towards the renderer because of app crashes arising from the use of synchronous messages via the new `typo`-channel. Instead, a dummy list is sent containing only the properties that the renderer accesses anyway. This way not only the amount of data is reduced quite significantly, but also the app does not crash on file and directory operations.
- Removed an additional openPaths-update during the renaming of root files.
- Now the current directory is re-set correctly after renaming the current directory.
- Refactored the context menu to resemble the same structure as the application menu.
- Switched to the `handlebars.js` templating engine.
- The `askSaveFile()`-dialog is now non-blocking.
- `ZettlrFile` objects won't forcefully try to move a file to trash while handling watchdog events anymore.
- `ZettlrRendererIPC` and `ZettlrIPC` now access the `ipc`-modules consistent with all other classes.
- Generalised the `askFile()` function in `ZettlrWindow` for further purposes.
- The `ZettlrConfig` now acts as an event emitter and emits `update`-events, whenever the configuration object changes. It can be subscribed to using `global.config.on` (to unsubscribe use `global.config.off`).
- Added a `global.ipc.notify`-function to easily send notifications to the renderer.
- Added a "cachebreaker" to the preview images in Zettlr.
- Moved a lot of files around: The CSS, Fonts, JavaScript and the template files are now in the `common` directory, so that it makes sense that there can be multiple windows that share those files.
- **ATTENTION: We've stopped committing the compiled Handlebars templates and CSS files to the repository, so even if you don't develop styles or templates, you now need to run `yarn/npm less` and `yarn/npm handlebars` before you run the application!**
- Removed a bunch of superfluous pass-through functions from the `ZettlrRenderer` class.
- Bugfixes in the `ZettlrExport` class.
- Switched to documentation.js for generating the API documentation.

# 0.20.0

## GUI and functionality

- Fixed a bug during import that resulted in crashing the app if no Pandoc was found.
- Updated the styling of the app to make it feel more modern.
- To open a file directly by typing its name into the search bar you don't have to get the capitalisation correct anymore.
- It is now possible to traverse the file tree directly by clicking on the directories inside the preview pane. Use a single click to make that directory your current one, or use an `Alt`-click to traverse back up to its parent directory.
- Now the "Save changes before quitting?"-Dialog won't appear — all your files will be saved immediately before quitting.
- Zettlr now remembers your last opened file and the last selected directory and restores them on each restart (if they still exist).
- Images can now also have pandoc attributes assigned (in curly brackets after the image tag) and will both render correctly inside Zettlr and work as intended on export.
- The app will now remember its size and position on screen and restore it after a restart.
- Changes to the design of the dark mode. It's now a little bit blue-ish and the colours are finally adapted to the brand.
- The directory list is now way less cluttered and looks way better than before.
- Dropping images onto the app is now possible!
- Added the long-commented-out blockquote command to the context menu.
- iframes will now be rendered as well (such as the embed codes by YouTube or Vimeo). Note that only `<iframe>`-tags will be rendered, so Twitter embed won't work, for example.
- Removed a small bug that would use the text selection cursor over directories after you've dragged a file.
- Zettlr now remembers the last directories you were in when you successfully imported a file or opened a directory.
- Added `Droid Sans Mono` as monospaced font family and updated the fonts around the app.
- The Zettelkasten ID doesn't need to be in the format `@ID:<your-id>` anymore. Also the zkn-links can be customised.
- The generation of IDs is now up to your creativity.
- Made the search progress indication better. Now, instead of the background filling up with sometimes ugly colours, a circle just as for the Pomodoro timer is used.
- The file snippets now hold additional information, such as the ID of the given file or the amount of tags. Additionally, if you hover over the number of tags, a popup will tell you *which* tags the file holds. Directories also now show their number of children elements (both directories and files).
- The text snippets have been removed from the app.
- The Quicklook windows now follow the application's theme.
- Fixed a bug that generated a falsy first search cursor and prevented case insensitive searching.
- Added extended statistics. Now you can exactly see when you've written how many words by clicking the new button in the small statistics popup.
- You may now use `#`-characters inside tags.
- macOS users now have an inset titlebar to make the app feel more immersive while not in fullscreen as well.
- QuickLook windows now display the headings in the correct size again.
- On smaller displays, Zettlr now has smaller margins and paddings so that each display size's space is used best.
- Removed the `ID`-button from the toolbar. The command is still present in the menu and still works using the shortcut `Cmd/Ctrl+L`.
- Fixed the bug that the attachment pane tooltip was partially hidden.
- Quicklook windows are now constrained to the body area, and cannot be dragged over the toolbar.
- Added validation to the settings so that you can't accidentally set wrong values.
- The default buttons for dialogs are now reactivated, so you can remove files and folders by simply hitting `Return` to confirm the removal.
- Anything markdown-specific (links, tasks, images) won't be rendered in any mode other than markdown anymore. So you can now rest assured that your links won't be converted and comments won't be displayed the size of headings in comment blocks or something.
- Indented tasks are now rendered.
- The table of contents now ignores comments in comment-blocks (no matter which language) and also has a better detection for the level of these.
- Fixed a bug that threw errors on moving directories around.
- Added Math inline-rendering.

## Under the hood

- Implemented the try/catch construct around `ZettlrImport` to actually catch the errors that were thrown by this function.
- Added globally accessible config getters and setters so that the `ZettlrConfig`-object is now reachable from within all classes in the app.
- Changes to `ZettlrWindow` to create windows using programmatical boundaries.
- Updated the image finding regex again.
- Reorganised the font families in the less resources.
- The popup is now much simpler to call.
- Removed instantiation from both ZettlrImport and ZettlrExport.
- All Zettlr installations now receive a unique UUID.
- Using `global.config.get` it is now possible in the renderer to access the configuration programmatically without the need to send events.
- Replaced all renderer configuration requests with the new, faster and synchronous method.
- Fixed a missing dependency in `ZettlrAttachment`.
- Updated to `electron` 3.
- Changed `app.makeSingleInstance` to `app.requestSingleInstanceLock` as recommended by the docs.
- Updated dependencies to the newest versions.
- Image preview rendering is now independent of `path`.
- Refactored the complete configuration setting process.
- Explicitly set `defaultId` on confirmation dialogs.
- `detach()` is now called only after the move operation of a `ZettlrDir` has been completed to remove the `parent`-pointer.

# 0.19.0

## GUI and functionality

- **Import functionality**: Now you can import from nearly all file types pandoc supports into Zettlr. Simply select the desired target directory and select File -> Import files!
- Added a lot of **exporting** options. More are still to come!
- **Export Markdown files as reveal.js presentations**: From 0.19.0 on, Zettlr will support the export of reveal.js-presentations. Also, there's theme support built in!
- If you insert a footnote, the cursor is not moved throughout the document so that the writing flow is more immersive.
- The text field used to edit a footnote reference text is now automatically focused.
- The editor will now directly mute lines when in full screen as soon as you change the preference setting for this. You don't have to move the cursor anymore for this.
- Fixed a bug that showed a dedicated _file_ menu when right-clicking directory ribbons and then threw errors if you clicked on anything in the menu.
- Fixed the strange behaviour of Zettlr telling you there are no suggestions for a word, although you did not right-click a wrongly spelled word.
- Inline links rendered inside headers are now always the correct size.
- Email-addresses are now correctly identified and will be rendered as clickable links as well. If you `Alt`-click on them, they will open the default email option (i.e. they are the same as clicking on any website's email addresses).
- Fixes to the project feature.
- Made the dictionaries finally independent from the four default translations.
- Added about 70 languages to the four default translations. This means: If you now include a custom dictionary or a custom translation, chances are high that it will be detected and translated automatically!
- Added a bunch of dictionaries that now come shipped with the app.
- Finally found & fixed the bug that kept detecting whole swathes of text as links and inserted them on link insert or didn't detect any link at all.
- Transferred the download page in the updater to the new download landing page at zettlr.com/download.
- Clicking on marked tags in the preview list will now trigger a search for these tags.
- Added support for `TeX`-files. So in case you want to export something to PDF, you can add custom `LaTeX` statements in their respective file to amend the styling Zettlr applies.
- You can now rest assured that on export of projects with nested files all images, even relative ones, will successfully be rendered in your PDF output.
- Changes to the HTML exporting template. Now, images should always fit on screen.
- You can now create `LaTeX` files by using the extension `.tex` when creating new files.
- Better Pomodoro counter.

## Under the hood

- Changes to the `runCommand` method in `ZettlrEditor`.
- Changes to the `insertFootnote` command.
- Changes to the `_editFootnote()` method in `ZettlrEditor`.
- Changed the event type the editor is listening to when you finished editing a footnote from `keyup` to `keydown`.
- Moved the inline and block element rendering functions to their own commands to reduce the file size of `ZettlrEditor`.
- Fixed the task recognition regex to prevent ugly errors logged to the console if you entered on an empty line a task list item directly followed by braces (such as `- [ ](some text)`).
- Additional security checks while building the context menu.
- Amended the regex for rendering links. Also provided a callback option for CodeMirror to be able to port the plugin fully externally and integrate it into other instances.
- Added `ZettlrImport` class for handling file imports.
- Removed the unnecessary PDF exporting LaTeX template from the pandoc directory.
- Added another newline character when gluing Markdown files together on project exports.
- Fixed a bug that would not read in a saved project config on restart.
- Huge changes to the selection and retrieval of dictionaries for the spellchecking algorithm.
- Made the regular expression detecting links in the clipboard non-global and limited it to only detecting single links in the clipboard.
- The download page will now count all updates by users to keep track of how many users are using the app (only the click is counted, no personal information is collected). To avoid detection of you updating, simply visit zettlr.com/download manually.
- Amended `ZettlrRenderer` by a function to programmatically trigger global searches.
- Added `.tex` to the list of supported file types. Added a mode switch to `ZettlrEditor`s `open()` method.
- Small fix to the toolbar CSS for not having a hover effect on the Pomodoro button in dark mode.
- Change to the `less.js` script. It now minimises the CSS output to further optimise the styling.
- Spell checking is now off by default in fresh installations to speed up the first start.
- Amendments to `ZettlrProject`, `ZettlrFile` and `ZettlrExport` to ensure relative image paths are accurately converted into absolute ones on exporting them.
- Streamlined setting the `ZettlrWindow` title. `Zettlrwindow::setTitle()` is now deprecated.

# 0.18.3

## GUI and functionality

- Now the list design and all other colours and syntax highlighting should be fixed again.
- `ALT`-clicking files now opens them as QuickLook windows.
- Now Quicklook windows render the content automatically as the main editor does. Only the previewable elements will not be rendered.
- Fixed a bug that allowed you to try to create files, folders and virtual directories although no directory is selected.

## Under the hood

- Cleaned up the mess inside the LESS resource files and removed the global pollution with CSS styles that led to strange rendering behaviour.
- Replaced the `net` command to check for updates with the better package `got`, thereby reducing the amount of requests to one only. Therefore, `is-online` also has been removed.
- Updated dependencies. Switched to electron `2.0.8`.
- Changes to the `_gen()` and `select()` methods in `ZettlrPreview`.

# 0.18.2

## GUI and functionality

- Minor fix to the style of `code`-blocks in modals.
- Fixed a bug that prevented you from immediately re-selecting the previous file by simply clicking it again, after you opened an external markdown file in Zettlr, which then was selected automatically.
- Fixed an error thrown if a root file was removed remotely.
- Fixed Zettlr always asking to replace a file although it hasn't been modified remotely.
- Fixed a missing translation for changed files.
- Fixed the threshold for being close to surpassing average from 50 words below average to the half of average. 50 words were definitely too narrow for anyone to really see the intermediary message.
- Fixed some design rules.
- Reallowed arbitrary text selection inside the editor (mainly necessary for macOS's quick lookup functionality).
- Added styling for horizontal rulers (`* * *`) and escaped characters (e.g. `\*`).
- Fixes to the new tooltips. Now all tags receive the nicer tooltips on mouse over.
- Replaced the old footnote tooltip bubble, which did not look nice, with the much better `tippy.js`-bubbles.
- Added HTML syntax highlighting.
- Fixed an error on the export of Markdown files with code blocks.
- Added syntax highlighting capabilities in fenced code blocks for the following languages (use the words in brackets after the beginning of a code block, i.e. `\`\`\`javascript`):
    - C (c)
    - C# (csharp)
    - C++ (cpp)
    - CSS (css)
    - Java (java)
    - JavaScript (javascript)
    - LESS (less)
    - Objective C (objectivec)
    - PHP (php)
    - Python (python)
    - R (r)
    - Ruby (ruby)
    - SQL (sql)
    - Swift (swift)
    - YAML (yaml)

## Under the hood

- Added an additional check to definitely determine if chokidar has choked or the file has indeed been modified remotely.
- Lots of documentation has been added to the source code.
- Moved the `tippy()` function from the `ZettlrRenderer` to the correct classes (`ZettlrToolbar` and `ZettlrPreview`).
- Changes to the link detection regex in `ZettlrEditor`.
- Changes to the `export.tex` LaTeX export template. It now provides the `Shaded`-environment Pandoc requires on exporting files containing fenced code blocks.
- Added some amount of `HTML` syntax highlighting.
- Added a multiplex mode that can highlight fenced code blocks.
- Changed signature documentation of `ZettlrRenderer`'s `setCurrentFile` method to reflect the actual process (it is being passed a hash, not a file object).
- Changes to the `_tags`-array in `ZettlrPreview`. Now, the array is never completely regenerated, but resized according to the actual `_data`-array. The changes have affected the functionality of the functions `_gen()` and `refresh()` in this class.
- Added a `remove()` method to `Zettlr` for root files wanting to delete themselves.

# 0.18.1

## GUI and functionality

- Now it's possible to download and install custom translations for Zettlr! If you want to use a translation that is not (yet) officially bundled with the app, simply import the translation JSON-file into Zettlr using the respective option. It will immediately be available for selection within your preferences (but a restart to apply the change is still necessary). The language file must be in the format `aaa_AAA.json` so that the app can detect the language by looking at the file name.
- Numbers are now localised with the correct delimiters.
- Zettlr now automatically indents text using four spaces to better work with other Markdown parsers.
- Changed resizing constraints: Editor can now have 90 percent width at maximum.
- Fixed a small bug that lets you open non-markdown files as roots.
- You can now copy selected Markdown text as HTML! Just press `Cmd/Ctrl+Alt+C` instead of `Cmd/Ctrl+C`.
- Added an online-check. From now on, if you are offline, Zettlr won't show you ugly error messages, but a simple notification that you are, in fact, offline and Zettlr can't check for updates.
- Improved footnote placement.
- Improved the placement of images in exported PDF files.
- Increased search speed and fixed internal errors in displaying search results.

## Under the hood

- Changes to `getSupportedLangs()`: The function now returns a dynamically generated array of all available translations. This also includes language files that are placed inside the app's data directory (in the subdirectory `lang`).
- Changes to `i18n.js` to reflect the fact that a language could also be located inside the application data directory (it now first tries to load the file from within the app, and if this fails searches for the file in the app data directory).
- Zettlr now preserves the linefeeds of a file on saving.
- Refactored the app's LESS and style handling.
- Simplified the theme toggling.
- Consolidated CSS styles.
- Updated dependencies. Switched to Electron `2.0.6`.
- Removed `package-lock.json`, because nobody uses them anyway and yarn `1.9.2` just complained about them.
- Changed resizing constraints: Editor can now have 90 percent width at maximum.
- Fixed a logical error in `ZettlrConfig` that allowed non-markdown-files to be opened as root files.
- Buffered the update check with an online-check. Renamed the original `check()` to `_fetchReleases()`.
- Fixes to the footnote placement.
- Removed an unused function from `ZettlrEditor`.
- Removed excess `console.log` from `ZettlrBody`.
- Added an additional security check before marking results in the editor instance.

# 0.18.0

## GUI and functionality

- Added the project feature: Now you can convert directories into "projects" (via context menu). A project is simply the possibility for you to adjust PDF options for a set of files differently than in your general PDF settings and tweak the generation a little bit more. It is thought especially for exporting many files into a single PDF file, and has options to generate a table of contents or a title page. _All files in the project directory and all of its sub-directories are concatenated in the same way as the preview list does it. Directories themselves are ignored. Then all these files are simply glued together and exported using the special settings you've given the project._
- Included tag preferences. These allow you to assign colours to specific tags, so that you can see in the preview list directly which files contain specific tags (such as, e.g., `#todo` or `#in-progress`) to have an overview over the work you need to do or categorise your files.
- Now the editor should correctly resize itself if the window itself changes its size.
- Now, if you use the combined view, Zettlr recognises a second click on an already selected directory and switches to the preview list instead. If you do so while the expanded mode is active, nothing will happen.
- I finally found the bug that was showing `NaN` instead of real numbers in the stats view. Now it should work on all systems just fine. (It only happened when there were less than thirty days of recorded statistical history available.)
- Adjusted the placement of the dialogs. Now they should definitely be placed in the center, if they are smaller than the window and should never result in a scrollable window.
- The dialog windows should pop up much faster now.
- Changed the styles of all dialog windows, and made pretty especially the PDF preferences windows.
- Replaced the system default's title popups with nicer looking popups.
- Changed image preview rendering. Now, images smaller than the viewport will not scale up to fill the full width, but remain smaller than the viewport width.
- Added a preview rendering of task items with checkboxes.
- Now Zettlr will directly react to you clicking with your mouse into the window and doesn't require you to click a second time after the app has been focused again.
- Snippets are now off by default.
- Fixed a small error that led to the editor behaving strange after resizing the sidebar.
- There is now no lag anymore on saving files. As a side effect, the global search is not exited when you change a little bit and then save the file.
- Changed PDF export.
- Small fix to the ZKN tag detection.
- Added additional error handling in the updater (so you know _why_ Zettlr couldn't tell you why no update check is possible).
- Renaming files is now faster.
- If you now begin to drag a file, after you have stopped dragging the file (i.e. either you dropped it onto a directory or you dropped it somewhere else to cancel the move), the preview pane will be shown again.
- Now it is possible to drag out Markdown files from Zettlr into other apps.
- Clicking on the "No open files or folders"-notification when there are no open folders or files in the directory tree will automatically show the open-dialog.
- Fixed the theming in the QuickLook windows. Now they will be the same theme as the app itself.

## Under the hood

- Finally renamed the `strong` element in the file tiles in the preview list to a simple `p` to re-gain semantic correctness there.
- Lots of LESS-code added, several other files have been changed.
- Added an event listener to Window resizes to change the editor's width accordingly with the `resizable` activated.
- Changes to `requestDir()` function in `ZettlrRenderer`.
- Changes to the Statistics viewer.
- Changes to `ZettlrDialog`.
- Changes to `ZettlrRenderer`. Now the translation strings will be copied into the memory of the renderer process directly. This results in better overall performance, especially in dialogs, for which a lot of such strings are needed.
- Updated development dependencies: `electron` is now `2.0.4`, `electron-builder` is now `20.19.2` and `less.js` is now `3.5.3`.
- Changes to `ZettlrBody`-proceed function.
- Added `tippy.js` to the list of dependencies; replaced standard system titles with Tippy titles.
- Added the `acceptFirstMouse` option to the creation of new `BrowserWindow`s.
- Now refreshing the editor instance after dragstop of the divider between combiner and the editor.
- Removed an unnecessary if-statement in `ZettlrToolbar`.
- Added a method to only update the current file in the renderer process, which speeds up saving *a lot*.
- Additional check in `ZettlrVirtualDirectory`.
- Changes to the `LaTeX` export template.
- Replaced the complicated and unreliable tag recognition to a much simpler regular expression.
- Error handling in `ZettlrUpdater`.
- Changes to the process of renaming files. Now the renaming process should be reflected quicker in the renderer, because we don't send a complete new path object, but only the specific, renamed file.
- Fixes and changes to the dragging behaviour in the renderer.
- Added a dragging event, so that the main process automatically enables dragging out of the app.
- Added the `getRenderer()`-function to `ZettlrDirectories`, so that the `EmptyPaths`-object can send the respective event to the main process.
- Combined the `setContent()` and `save()`-functions in `ZettlrFile`, because there was simply no need to have them separated. Also, removed the `modified`-flag from the file.

# 0.17.1

## GUI and functionality

- **Combined preview and directory pane**. Now only one of both is visible, never both, but also never none. Pressing `Cmd/Ctrl+1` and `Cmd/Ctrl+2` will still toggle visibility of both preview and directory pane, but not in parallel anymore. So hiding the preview pane will automatically show the directory pane and vice versa. Also, if you are on the preview pane, moving with your mouse to the top of the pane will show an arrow that lets you enter the directory pane again. Zettlr will automatically switch to the preview pane in a number of cases: Selection of a directory, searches, and renaming of files.
- Added syntax highlightning for Markdown tables.
- Resizing of combined tree view and preview pane as well es the editor is now possible.
- Changes to the HTML export template. Now tables are better integrated, as well as blockquotes.
- Added an option to choose whether or not the combined view or the regular, old view should be used for preview and tree view.

## Under the hood

- Removed some unnecessary toggle-functions.
- Changes to the styles of preview and directory panes.
- Changes to the main template.
- Markdown table detection is now handled by the ZKN-mode.
- Changes to the styles for enabling both extended and narrow sidebar mode.
- Added another check for popup height in `ZettlrPopup` to ensure popups can be displayed on screen and don't end up being cut off by the window.

# 0.17.0

## GUI and functionality

- Added full stops after TOC-ordinals.
- The `HTML`-export (e.g., for printing) does not rely on `pandoc` to be present on the system anymore. In other words: `HTML`-export is now working everywhere and has no prerequisites anymore. _Attention: As we do not rely on pandoc for HTML exports anymore, this means that the HTML format is likely to suffer from some inconsistencies, as the rendering engine is way less advanced than pandoc. Yet, this should not pose a problem, as the HTML-export is intended to be for quick previews and prints only._
- Added a bunch of options for exporting files, such as:
    - Choose whether to save the exported files in the temporary directory (which is expunged on each restart of the system) or in your current working directory (meaning they are persistent across system reboots and are also accessible normally through your file explorer).
    - Strip Zettelkasten-IDs (such as `@ID:yyyymmddhhmmss`).
    - Strip tags (in the format `#tag`).
    - Completely remove internal Zettelkasten-links (e.g. `[[<link-text>]]`).
    - Only unlink internal Zettelkaten-links (i.e. transform `[[<link-text>]]` to `<link-text>`).
- Switched to the better `xelatex` engine to render PDF documents.
- Added a great number of PDF export customization options. More will be coming in the future (depending on necessities and user wishes).
- Added a feature that search results now also are shown on the scrollbar so that you know exactly where the matches reside in your document.
- Replaced the ugly find-in-file dialog with a Zettlr-style popup and added a replace-function as well. Simply press `Return` while inside the replacement-field to replace the next occurrence of your search term, or press `ALT`+`Return`, to replace *all* occurrences at once. **The search is case-insensitive**.
- Introducing a **distraction free mode**, which can be toggled by pressing `Cmd/Ctrl+J`. This makes the editor fullscreen and mutes all lines except the one in which you are currently working.
- Added option to recall up to ten recently used documents.
- Hashtags are now not rendered, when they are not preceded by a space or are at the start of a line. This prevents links with anchor-names being displayed wrongly.
- Added a shortcut for inserting footnotes: `Ctrl+Alt+F` (Windows+Linux) or `Cmd+Alt+R` (macOS).

## Under the hood

- Moved all exporting functionality to a separate class, `ZettlrExport`.
- Removed unnecessary CodeMirror plugins.
- Removed unnecessary styles and some unnecessary (b/c unused) functionality.

# 0.16.0

## GUI and functionality

- Introducing **Virtual Directories**. Now it is possible to add "ghost" directories to your directories that act as a subset of these directories. They are not actually present on disk (but are persistent with a so-called dot-file named `.ztr-virtual-directory`) and therefore can be used to create collections of files by manually adding files to them. _You can only add files to these virtual directories that are present in the containing directory. Also, you cannot move them because they are bound to their parent directories._
- Fixed a bug that threw an error every time you tried to delete a directory with no file open currently.
- Fixes to the inline commands. Now, when you press `Cmd/Ctrl+I` or `Cmd/Ctrl+B` a second time after you finished writing your strong/emphasised text, Zettlr will actually "exit" the bold/italic markings and not try to insert them a second time. (_Note that it will still insert the end-markings if the characters directly after the current cursor position are not the end-markings_).
- Fixed a bug that threw errors if you were to rename a non-opened file.
- Fixed a bug that threw errors if you were to rename a directory, while none was selected.
- Prevent arbitrary selection in the app to make it feel even more native.
- Huge performance boost on selecting directories and files.
- Translated remotely triggered file- and directory-events.
- Finally fixed the bug that the end-search button disappeared and the input field went in disarray when the window size was too small.
- Re-introduced feature that Zettlr asks the user to replace the current editor content, if the current file has been changed remotely.
- Now, if the current file is removed remotely, Zettlr automatically closes the file in the editor as well.
- On updates, the download URL to GitHub now opens on the system's browser.

## Under the hood

- Removed an excess `console.log`.
- Implemented `indentlist` plugin directly in Zettlr core.
- Continued work on virtual directories.
- Small changes to `Zettlr` and `ZettlrDir` classes.
- Small changes to the markdown shortcut plugin.
- Fixed a small error in `Zettlr` class.
- Removed a huge bottleneck in the directory selection logic (now the Zettlr main process will not send the complete `ZettlrDir`-object to the renderer, but just the hash, because the renderer has a full copy of the objects in memory).
- Removed the same, big bottleneck in the file selection logic.
- Updated all dependencies to their latest version. Thereby we've switched to Electron 2.0.3.

# 0.15.5

## GUI and functionality

- Additions to the search functionality. If you begin typing in the global search field, Zettlr will autocomplete your typings with exact name matches. This way you can directly open respective files from your searchbar by simply confirming the file to be opened with the `RETURN`-key.
- Zettlr will now automatically try to force open a file when you commence a global search, if there is a file containing the typed name somewhere in the system.
- If you click a link without the `ALT`-key now, the cursor will be automatically placed and you can edit the link exactly where you clicked without having to click the position twice.
- Fixes to the attachment pane — now opening a directory will always work.
- Now the vertical scrollbar in the editor uses the default cursor, not the text cursor.
- Fixes to the generation and placement of popups. Now a bigger margin to the edges of the window is ensured, and the popups are now a little bit wider to reduce the possibilities of ugly line-breaks.
- Small fix to the color of directory ribbons in dark mode.
- The attachment pane now refreshes on new attachments without the need to switch to another directory and then switch back. Also, after every watchdog run the renderer receives a new list of objects now in memory.

## Under the hood

- Small changes to the `_renderLinks()`-function in `ZettlrEditor`.
- Calling `_act()` in `ZettlrAttachments` even if there are no attachments to be able to still open the directory in these cases.
- Changes to `_place()` in `ZettlrPopup`.
- Changes to the `ZettlrToolbar` and `ZettlrRenderer` classes.
- Design-fixes.
- Removed an unnecessary check for the now non-existent `projectDir` option in the configuration constructor.
- Added a security check for additional `PATH`-variables in `ZettlrConfig`.
- Additional security-check in `ZettlrConfig`s `set()`-function to only add valid options. Now `set()` will return either `true` or `false` depending on whether the option was successfully set.
- Removed deprecated code from `ZettlrWindow` class.
- Added a security check in `ZettlrWindow`s `prompt()` function.
- Removed some unnecessary code from `ZettlrDir` class.
- Small changes to `ZettlrDir` constructor.
- Began first work on `ZettlrFilter` and `ZettlrVirtualDirectory`.
- Changes to `Zettlr` and `ZettlrRenderer` classes.

# 0.15.4

## GUI and functionality

- Zettlr saves a file prior to exporting to make sure you export what you see (WYSIWYE).
- Now Zettlr is more performant especially in documents containing a lot of links. Also, clicking a link _without_ the `ALT`-key pressed will now remove the link and make it editable, as intended.
- Design fix: Now the sorters in the preview pane don't alter the size of the directory field.
- Design change for Windows users: Now Zettlr on Windows uses the system's default font "Segoe UI", because as of strange font-smoothing effects, Lato is barely readable on Windows machines.
- Fixed a logical error in the script, so now Zettlr will remember where you were in a document and restore that view on every opening of a file (not persistent, i.e. if you close and re-open Zettlr itself, the positions will be reset).

## Under the hood

- Added `export` to the `CLOSING_COMMANDS`.
- Updates in `package.json`, updated dependencies.
- Fixed a wrongly placed `continue` in `_renderLinks()` in the `ZettlrEditor` class.
- Moved the saving of scrolling info from the `open()` function to the `close()` function in `ZettlrEditor`.

# 0.15.3

## GUI and functionality

- Removed some displaying of numbers during search.
- Added more file info - when you click on the word count, a small popup containing info about the characters, characters without spaces and also the selection is shown.
- Added a heatmap that shows you the relevance of the search results by adding a background color to the individual file ribbons. The more green and bright they get, the more relevant the file showed up in the results. **Important**: Files that do not match any of the selectors will be hidden as always, e.g. even grey files will at least fulfill the criteria!
- Removed directory ribbons while in search mode.
- Search mode will automatically be exited when selecting a different directory.
- Also, now when a search is done, the opened file will have all results marked in text so you can easily discern them from the rest of the text.
- Small design fixes.

## Under the hood

- Removed an unnecessary `paths-update` event.
- Augmented `getWordCount()` function to return the wordcount of any given string.
- Removed some strange artifacts from the search.
- Huge improvements to the search functionality.
- Finally implemented the new license in the files

# 0.15.2

## GUI and functionality

- Switched the directory indicator with the collapse indicator on root directories, so that the first always stays first.
- Huge performance increase in rendering the preview list.
- Small fix to the word count. Now an empty editor does not show that there's a word written.
- Removed the `Zoom` menu entry from the Window menu on macOS.
- The Reload-shortcut in debug-mode is now `F5`.
- Small fix to the Tag-recognition (now a `#` sign immediately followed by a delimiter character (e.g. spaces, line breaks or apostrophes) will not render a tag formatting).
- The Attachment pane will now scroll if there are too many attachments in it.
- Added an option to open the currently selected directory in the system's file browser (e.g. Finder on macOS or Explorer on Windows). The respective button resides next to the attachment pane's header.
- Small fix to the context menu: It will popup where the click occurred, and not where the mouse is when the menu is actually shown (noticeable especially when right-clicking a misspelled word).
- Augmented the autoclose-pairs with the default German quotes `„` and `“`.
- Changed the save function so that it does not save immediately, but gracefully implements a way to save changes any time a potentially file-closing command is issued (such as selecting another file).
- Changes to the design of the preview list.
- Removed the save-button from the toolbar and now Zettlr will not show you an indicator whether or not there are unsaved changes, because normally everything should be saved. In case changes are *not* saved under strange circumstances, Zettlr will still prompt you to save them if they would be lost.
- Fixed a small error that led Zettlr to believe that it doesn't need to reorder the opened root files and directories, although it should have, thereby having newly opened files pop up not at the top of the directories' list but at random positions somewhere in the directories.

## Under the hood

- Switched Preview-list rendering to `Clusterize.js` to keep huge lists renderable and reduce loading times.
- Removed the now unnecessary `ListView` and `ListViewItem` classes.
- Removed the unnecessary `file-revert` command handler in `ZettlrIPC`.
- Removed a `console.log` in `ZettlrPreview`.
- Added a `isModified()` function in `ZettlrRenderer`.
- Changes to `ZettlrRendererIPC` to accomodate graceful saving procedure.
- Upgraded dependencies.
- Coloured the output of the less compiler script so that it's easy to discern whether or not an error or a warning occurred.

# 0.15.1

## GUI and functionality

- **Switched license from MIT to GNU GPL v3. This also includes all prior releases!**
- Now if there is a valid URL in the clipboard it will be inserted as the URL on all images and links created, not just if there's nothing selected.
- Fixed a bug that prevented the opening of links if clicked with `Alt`-key pressed.
- Added the code indicators (backticks) to the list of auto-complete pairs.
- Fixed the rendering of internal links.
- Small changes to the design of file IDs.
- Moved the resize handles of quicklook windows completely out of the windows themselves so that they are more easy to reach and don't block the scrollbar.
- Fixed the colours of the directory sorters in dark mode.
- Translated the formattings.
- Updates to the readme.
- ID generation now also works if there is something selected.
- More generally: All CodeMirror commands (such as changing the formatting of a selection) will retain the selection you have made (i.e. they will save them, run the command and afterwards re-select what was selected previously).
- Fixed a small bug that could lead to errors while searching using the OR-operator.
- Updater now shows your current version in the update window.
- Small fixes to the styling of the update dialog.

## Under the hood

- Small change to the zkn-link regular expression (was greedy, now it is lazy) to prevent huge misrenderings in case two links were on one line.
- Removed the unnecessary `_sort()`-function in the `ZettlrDirectories`-class.

# 0.15.0

## GUI and functionality

- Fixed the button text color in popups.
- More shadow under the popups (makes them stick out more in the white mode).
- Now it is possible to open Markdown files directly with Zettlr by double clicking them or dragging them onto the app. Dropping also works for directories (#3).
- Zettlr now tells the Operating System that it is capable of handling `.md`- and `.markdown` files.
- Small fixes to the translations.
- Added an about dialog.
- Now Zettlr also converts "standalone" links (e.g. simple detected URLs without Markdown formatting around them) into clickable links. **Attention: Clicking now works with ALT instead of Shift!**
- Added a small popup to view some stats on your writing.
- Fixes to the word count (now also splits along line breaks).
- Moved all formattings to a small popup (indicated by the carriage return symbol). Also added other formatting possibilities, such as code, headings and blockquotes.
- Fixes to the formatting commands.
- Added an attachment pane (#6).
- Added an option to sort directories chronologically or according to name (#4).
- Begun adding zkn-functionality to Zettlr:
  - Now it is possible to use `@ID:<your-ID>` to give an ID to a file (generate one using the Toolbar Button or by pressing `Cmd/Ctrl+L`). If multiple IDs are defined in such a way, the first found will take precedence.
  - You can now tag your files using the Twitter-like syntax: `#hashtag`. Alt-Clicking on them will trigger a search for the tag.
  - You can now link searches in your files. If you type `[[search terms]]` this will trigger a directory-wide search for the search terms. If the link contains an ID in the format `[[@ID:<your-ID>]]`, Zettlr will try to get an exact match. If there is a file using that ID, it will be immediately opened. Also, a directory-wide search for all files referencing this ID will be conducted.

## Under the hood

- Fixed a small bug in the `ZettlrWatchdog` that prevented remotely added directories from being detected by the app.
- Given the classes `ZettlrFile` and `ZettlrDir` more authority over what happens with them. Now they're handling all events by themselves.
- Made the paths mandatory on creation of new `ZettlrFile` and `ZettlrDir` instances.
- Added `isFile()` and `isDir()` helper functions to check if paths actually denote a valid file or directory.
- Added `openPaths` configuration option to hold all opened paths and re-open them on every start.
- Small fix to the loading mechanism of the configuration to allow flexible arrays (needed for the `openPaths` option).
- Found **A LOT** of unnecessary and duplicate code in the `Zettlr` main class and removed it.
- Handle open events in `main.js` and make Zettlr definitively a single app instance.

# 0.14.3

## GUI and functionality

- Fixed a bug that prevented deletion of files and folders.
- Removed the now defunct autosave option in preferences.

## Under the hood

- Fixed a type error in `ZettlrWindow` that passed `undefined` instead of the window to the `showMessageBox` function.

# 0.14.2

## GUI and functionality

- Fixed input text color in popups (e.g., for new files and directories).
- Removed the autosave functionality. Now Zettlr automatically saves all changes "completely."

## Under the hood

- Updated `less.js` (dev-dependency) to latest version.
- Updated `chokidar` to latest version.
- Updated `electron-builder` (dev-dependency) to latest version.
- Removed all autosave-functions.
- `ZettlrWatchdog` can now add multiple paths to watch
- `ZettlrFile` can now also be root (e.g. have the `Zettlr`-object as parent)

# 0.14.1

## GUI and functionality

- Finally got rid of the horizontal scrollbar in the editor, that was visible on Windows and Linux systems
- Also, customized the scrollbar style to be more decent
- Major fixes to the User Interface (now looks way more modern and less cluttered)
- Fixed an error that did not update the snippet of a file on remote change

## Under the hood

- Added other files and directories to the ignore dirs of `chokidar`
- Fixed a small bug in the `poll()`-function

# 0.14.0

## GUI and functionality

- Now Zettlr can detect relative image paths (i.e. relative to the file in which they are referenced) and show these images successfully
- Fixed a bug that did not update the modification time of a file on save.
- Fixed the non-selection of the current file on directory selection
- Fixed a small bug that sometimes could throw an error when moving directories within the app
- Now a quicklook window can be brought to front by simply clicking its title
- Hid the textarea by default, so that on startup the editor field is clean
- Design improvements

## Under the hood

- Begun another code rewrite. This time, the focus is on two parts: First, prevent any access of object properties from other objects than `this`. Instead, use public functions (also, prevent calling of private functions from the outside). Second: Try to, again, move out some functionality from the Zettlr main class to shorten it.
- Removed unnecessary function calls in the renderer.
- Also added support for the [yarn package manager](https://yarnpkg.com/)

# 0.13.0

## GUI and functionality

- Fixed a bug that could lead to errors and misbehaviour if a huge number of directories and files was added
- Added toolbar button descriptions. Simply hover over a button with your mouse to learn about its functionality
- Added an autosave feature. Now, Zettlr keeps automatic saves of your current file.
- Added a reversion feature. With the revert button you can restore the editor content to the last saved state.
- Added an automatic check for updates. It is run on every start of Zettlr and can be called programmatically by clicking Help -> Check for Updates
- Fixed an error that disabled the end-search button in the searchbar.
- Fixed an error that did not refresh the preview list when a new file was created by saving an empty file.
- Fixed an error that did not select newly created directories in the tree view, although they were selected as could be seen in the preview pane.
- Small changes in the system integration.
- Additional check whether or not Pandoc and LaTeX are installed on the system.
- Added menu entries for downloading LaTeX and Pandoc.

## Under the hood

- Added the `ignoreDir` and `ignoreFile` helper functions to check whether or not a specific path should be excluded or not. This applies to directories and the watchdog. Ignored directory patterns (as regular expressions) reside in `source/common/data.json`.
- Ignoring the `jquery-ui.min.js` file on docs generation.
- Improved the documentation of the main classes.
- Updated to Electron 1.8.3.
- Updated Electron builder to 20.4.0.
- Forgot to update the dependencies for export last time.
- Moved the polling interval into `data.json`
- Added class `ZettlrUpdater` with barebone functionality.
- Added `additional_paths` in `source/common/data.json` to automatically append to electron's PATH as to make sure the additional fields in the preferences are no longer needed (unless in special cases).

# 0.12.0

## GUI and functionality

- *New feature*: Integrated dynamically generated **Table of Contents**! Simply click the hashtag symbol and a popup will appear that lets you quickly navigate through all headings in your file.
- *New feature*: Now **images are automatically displayed**, if they are on a single line (only the image, no other text)!
- *New feature*: Now **links are automatically rendered**! Simply shift-click on them! (closes #12)
- Improved the markdown shortcuts. Now, if nothing is selected, when you trigger the bold or italics option, the cursor will automatically be placed inside the formatting marks, so that you can start typing without having to worry about the placement of the cursor.
- Now, if there is a valid URL in the clipboard when you trigger the insert link/image commands, it will be taken automatically as the linking target, so that you only have to type in the text it should link to.
- Added Open-button to the toolbar to select a new directory (closes #2)
- Switched the icon font from fontawesome to the [WebHostingHub-Glyphs](http://www.webhostinghub.com/glyphs)
- Small UI fix in the preview listing
- Small UI fix: Now Zettlr auto-closes the following pairs of characters: `() [] {} '' "" »« “” ‘’ ** __`.

## Under the hood

- Moved supported filetypes to unified file `source/common/data.json`
- Documentation for all files added.
- `ESDoc`-support integrated for API documentation. Simply run `npm run docs:build` to generate a full documentation in `resources/docs`
- Moved the `handleEvent()` functions from the main objects to the IPC classes.
- Moved the toolbar buttons to `source/renderer/assets/toolbar/toolbar.json` as in the example of Electron Menu, to have more dynamic control over the generation of the toolbar.
- Updated dev-dependencies

# 0.11.0

## GUI and functionality

- Introducing a **pomodoro** counter! Now you can simply click on the circle at the right end of the toolbar to start a pomodoro counter. It alternates task-phases of 25 Minutes with short breaks of five minutes and, after every fourth task-phase, a longer break of twenty minutes. It also notifies you when a phase is over with a small notification and a soft sound. Head over to [the official website](https://francescocirillo.com/pages/pomodoro-technique) to get to know what this technique is about.
- Switched to default Lato font on all platforms (embedded the font in the app)
- Additional check whether or not a file/directory already exists at the target location when moving by drag'n'drop
- Some fixes to the Quicklook-windows
- Moved some development functions into a "debug" mode that can be activated in the preferences.
- Now the zoom in/out menu commands only zoom the editor itself, not the whole application
- Added a small little button to end a search (and thereby make visible again all files)
- Switched most dialogs to the smaller (and really nice) popups
- Moved the Exporting options directly to the new share button
- Now Zettlr shows default context menus for text fields
- Fixed an issue on opening new project directories that provided you with the current directory's path instead of the project directory
- Reversed direction of the changelog to display most recent changes at the top of the file.

## Under the hood

- Included jQuery and CodeMirror as npm packages for easier updating
- Added a `ZettlrPopup`-class for easy displaying of small forms and info texts, this will replace most `ZettlrDialog`-forms, because we don't need such a massive dialog box for a single text field (or something else)
- Updated electron to version `1.8.2`, updated other dependencies.
- Updated scripts section. Now the available commands are:
- `npm run start`: Start the development environment
- `npm run less`: Same command as previous, now only with more output
- `npm run build:quick`: Quick'n'dirty unpacked release for current platform
- `npm run release:this`: Build and pack the app for the current platform
- `npm run release:mac`: Build and pack for macOS x64 as DMG
- `npm run release:win`: Build and pack for Win x64 as NSIS installer
- `npm run release:linux`: Build and pack for Linux x64 both as deb and rpm

# 0.10.0

## GUI and functionality

- Fixed a small bug that did not remove the file list if the open directory was removed from the file system. Now, if the current directory is deleted, Zettlr will automatically select the parent directory.
- Small fix to the translations.
- Added a toolbar button that also triggers the export dialog.
- Fixed an issue that prevented you from autocorrecting misspelled words.
- Fixed the sorting of directories (now case insensitive)
- Fixed an error that didn't update the ID of a file on renaming
- Fixed an issue that threw errors sometimes while moving directories

## Under the hood

- Massive rewrite of the logic behind the preview pane. Now only necessary changes are actually re-rendered (and not, as was the case until now, everything), which decreases the locking-potential of the application as well as the average energy impact. Additionally, now it is possible simply to spit out one updated paths-object from main to simply trigger a (possible) re-render.
- Also massive rewrite of the logic behind the tree view. The changes have the same effects as those in the preview pane.

# 0.9.2

## GUI and functionality

- Changed paper format in the odt-template from "Letter" to "DIN A4."
- Now dialogs are correctly positioned (centered)
- Implemented notifications that can be used variously
- Watchdog now monitors changes to the file system
- Small fixes in functionality and translations

## Under the hood

- Added notification service (can be triggered by sending a `notify`-event to the renderer or call `notify()` on a body element.)

# 0.9.1

## GUI and functionality

- Fixed broken PDF export in 0.9.0
- Small improvement in the HTML export template. Now if you want to print out the HTML file, it should look way better than before.

## Under the hood

- Updated dependencies to electron 1.7.11 to react to exploit [CVE-2018-1000006](https://cve.mitre.org/cgi-bin/cvename.cgi?name=CVE-2018-1000006). [See the electron project's blog for more information](https://electronjs.org/blog/protocol-handler-fix).

# 0.9.0

## GUI and functionality

- Fixed a bug that did not show the exact word count of 1.000 words in the toolbar.
- Translated the word counter into de_DE, en_US, en_GB and fr_FR
- The preview pane now does not scroll to its top on saving if it does not contain the current file
- Heavily improved footnote placement and removement
- Footnotes now show on hover to ease previewing.
- Fixed a small error that threw errors on deleting file with no file selected
- Fixed selection accuracy in Quicklook windows after they have been resized.
- Added modification time of files in the file preview.
- Modified the night mode and snippets toggler to display the status as checkmark (also amended the translations respectively)

## Under the hood

- Updated development dependencies
- Additional security check in the `trans()` method
- Footnote plugin now features way better RegEx recognition and works reliably.
- Also, made the footnote placements and deletions to only create one single history event (so that you don't have to press `Cmd/Ctrl+Z` twice to remove the footnote/re-add the footnote)
- Added basic watchdog functions. Not very sophisticated by now but it works.
- Now package.json does not trigger a rebuild of all modules when electron-builder is called (as we only rely on those already prebuilt)
- Again some rewrites to slimline the app
- Renamed events (now dir and file are prepended for easier identification)
- Now the renderer is completely autarc concerning configuration as darkTheme and snippets. This means the renderer can now be reloaded in dev mode without screwing up the config in main. (`afterWindowStart()` has been removed and set in the renderer)
- Wrapped the menu generation into a class (making it possible to set menu items based on configuration options)

# 0.8.1

**This is an emergency patch**. It fixes an error on Windows and Linux systems that disabled the complete main menu, making it unable to execute commands from the menu (e.g., opening a new root folder).

- Fixes a bug that rendered the whole application menu unusable
- Minor localization fixes

# 0.8.0

## GUI and functionality

- Context menu over a erroneous word now gives you suggestions on possible replacements; selecting them will replace the word.
- Fixed a small rendering bug that caused the editor not to correctly select text after hide/unhide of either the tree view or file preview pane.
- Included a toolbar and moved the global search out of the preview pane
- Fixed a small bug in which the title of the main window still showed the title of the currently opened file after it has been deleted
- Fixed a bug that made it impossible to export to PDF on Windows when Zettlr was installed to the `Program Files`-directory
- Fixed a bug that did not close the overlay if there were no dictionaries selected for spell checking
- Finally implemented the make/unmake itemized or numbered list function
- Also, finally added an easy way to insert and remove footnotes.
- - Fixed an error in which you could not save "empty" files on the fly if you just started typing into the editor without any file open.

## Under the hood (i.e.: technical stuff)

- Replaced npm package `trash` with electron internal `shell.moveItemToTrash()`
- Hardened the translation package against potential errors and accounted for also probably missing translations

# 0.7.0

- Included Spellchecking (en_US, en_GB, fr_FR, de_DE, more languages on request)
- Translated app into English, German and French.
- Introducing **Quicklook**: Right-click on any note and click "Quicklook" to open the file in a small overlay window. This enables you to keep open a file while simultaneously reading (and copying text) from different files.
- Fixed a minor error with the detection of clickable links
- Fixed an error that prevented searching for exact phrases
- Added a short check that Zettlr does not try to move a directory into a subdirectory.
- Multiple minor fixes and improvements
- Preview pane and directory tree view can now be hidden via `Cmd/Ctrl+1` and `Cmd/Ctrl+2`

# 0.6.0

- Now the file lists are automatically sorted on renaming files to immediately reflect a possibly changed order.
- The global search now also includes the name of the file
- Fixed a small error that prevented Zettlr from searching the first file in the preview pane
- Fixed an error in the inter-process communication (IPC) that led to unexpected behavior when using Shortcuts.
- Fixed an error that prevented renaming of directories if a file was selected.
- And behind the scene: We've rewritten the whole code base and made it more efficient — that's why the version has switched to 0.6.0

# 0.5.1

- Fixed a bug that disabled the creation of new directories and instead threw errors
- Fixed an error that was thrown by pandoc on each PDF export.

# 0.5.0

- Improved drag and drop of directories
- Moving files now works via drag'n'drop as well
- Fixed a bug that led to undefined errors while trying to rename directories
- Much cleaner arrow-key navigation through the preview pane — now failsafe.
- Now you can navigate to top or bottom in the preview list by holding Cmd or Ctrl while pressing the arrow key.
- Global search is now non-blocking and provides a progress indicator
- Now Shift-click on URLs opens these in external browser.
- Implemented preferences.

# 0.4.0

- Color theme unified (now less colors, more consistency)
- More generally, adaptions in design
- Included directories into preview list pane to mark where directories begin and end
- Now files and directories are automatically sorted, whenever a new gets added
- Renaming of files and directories is possible now.
- Moving of directories via drag'n'drop is now possible.
- Dark Theme configuration stays also after quit and restart.
- Minor bug fixes and improvements (especially failsafes)
- Context menu
- Auto closing of brackets and quotes

# 0.3.0

- The search dialog for the currently opened document now does not close on Enter but enables you to repeatedly press `Enter` instead of `Cmd/Ctrl-G` to `findNext`
- Added several shortcuts for comfortable editing: `Cmd/Ctrl-B` boldens a selected text (or inserts bold-markers at cursor position). Accordingly, `Cmd/Ctrl-I` emphasizes, `Cmd/Ctrl-K` converts the selection into a link and `Cmd/Ctrl-Shift-I` inserts an image.
- Added support for HTML, DOCX, ODT and PDF export using Pandoc and LaTeX

# 0.2.0

- Rewritten version with again several major code rewrites that have been done before this SVN began.

# 0.1.0

- Initial Version w/ several code rewrites that are not documented here.<|MERGE_RESOLUTION|>--- conflicted
+++ resolved
@@ -22,7 +22,6 @@
 - Fixed artefacts with spellchecking errors. Thanks to @ryota-abe for proposing the correct selector!
 - The Table Editor now remembers what the source table looked like and tries to recreate that when it applies the changes to the DOM.
 - Added verbose error reporting and improved the error handling during citeproc boot. Now, Zettlr will (a) remove error-throwing CiteKeys so that the rest of the library loads just fine and (b) display the exact errors as reported by citeproc-js so that users can immediately identify the bad keys and know where to look.
-<<<<<<< HEAD
 - The global search bar's autocomplete will now also work for non-western scripts such as Japanese, Korean, Chinese, or any other.
 - Virtual directories have been discontinued. Parts of their functionality will be re-implemented in different ways.
 - On Linux, we've restored the default window decorations -- that is, the burger menu button is gone, and the menu will be displayed wherever the window manager decides.
@@ -35,9 +34,7 @@
 - Fix the colours of the heatmap search list.
 - Fixed a logical error in the detection of remote changes of attachment files.
 - Fenced code blocks, delimited by three backticks have a customizable box background. The colour (and different styles) can be customized by targeting the `code-block-line`-CSS class.
-=======
-- The font size of mathematics was decreased a bit to align it better with the size of normal text. Thanks to @tobiasdiez. 
->>>>>>> 7008bc0d
+- The font size of mathematics was decreased a bit to align it better with the size of normal text. Thanks to @tobiasdiez.
 
 ## Under the Hood
 
